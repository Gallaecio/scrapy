# Tox (https://tox.readthedocs.io/) is a tool for running tests
# in multiple virtualenvs. This configuration file will run the
# test suite on all supported python versions. To use it, "pip install tox"
# and then run "tox" from this directory.

[tox]
envlist = security,flake8,py
minversion = 1.7.0

[testenv]
deps =
    -ctests/constraints.txt
    -rtests/requirements-py3.txt
    # Extras
    botocore>=1.3.23
    Pillow>=3.4.2
passenv =
    S3_TEST_FILE_URI
    AWS_ACCESS_KEY_ID
    AWS_SECRET_ACCESS_KEY
    GCS_TEST_FILE_URI
    GCS_PROJECT_ID
commands =
    py.test --cov=scrapy --cov-report= {posargs:--durations=10 docs scrapy tests}

[testenv:typing]
basepython = python3
deps =
    mypy==0.780
commands =
    mypy {posargs: scrapy tests}

[testenv:security]
basepython = python3
deps =
    bandit
commands =
    bandit -r -c .bandit.yml {posargs:scrapy}

[testenv:flake8]
basepython = python3
deps =
    {[testenv]deps}
    pytest-flake8
commands =
    py.test --flake8 {posargs:docs scrapy tests}

[testenv:pylint]
basepython = python3
deps =
    {[testenv]deps}
    # Optional dependencies
    boto
    reppy
    robotexclusionrulesparser
    # Test dependencies
    pylint
commands =
    pylint conftest.py docs extras scrapy setup.py tests

<<<<<<< HEAD
[pinned-common]
=======
[testenv:pypy3]
basepython = pypy3
commands =
    py.test {posargs:--durations=10 docs scrapy tests}

[pinned]
>>>>>>> 07470e1a
deps =
    -ctests/constraints.txt
    cryptography==2.0
    cssselect==0.9.1
    itemadapter==0.1.0
    parsel==1.5.0
    Protego==0.1.15
    PyDispatcher==2.0.5
    pyOpenSSL==16.2.0
    queuelib==1.4.2
    service_identity==16.0.0
    Twisted==17.9.0
    w3lib==1.17.0
    zope.interface==4.1.3
    -rtests/requirements-py3.txt
    # Extras
    botocore==1.3.23
    google-cloud-storage==1.29.0
    Pillow==3.4.2

[testenv:pinned]
<<<<<<< HEAD
deps =
    {[pinned-common]deps}
    lxml==3.5.0

=======
basepython = python3
deps =
    {[pinned]deps}
    lxml==3.5.0

[testenv:windows-pinned]
basepython = python3
deps =
    {[pinned]deps}
    # First lxml version that includes a Windows wheel for Python 3.5, so we do
    # not need to build lxml from sources in a CI Windows job:
    lxml==3.8.0

>>>>>>> 07470e1a
[testenv:extra-deps]
deps =
    {[testenv]deps}
    reppy
    robotexclusionrulesparser

[testenv:asyncio]
commands =
    {[testenv]commands} --reactor=asyncio

[testenv:asyncio-pinned]
commands = {[testenv:asyncio]commands}
deps = {[testenv:pinned]deps}

[testenv:pypy3]
basepython = pypy3
commands =
    py.test {posargs:--durations=10 docs scrapy tests}

[testenv:pypy3-pinned]
basepython = {[testenv:pypy3]basepython}
commands = {[testenv:pypy3]commands}
deps =
    {[pinned-common]deps}
    lxml==4.0.0
    PyPyDispatcher==2.1.0

[docs]
changedir = docs
deps =
    -rdocs/requirements.txt
setenv =
    READTHEDOCS_PROJECT=scrapy
    READTHEDOCS_VERSION=master

[testenv:docs]
basepython = python3
changedir = {[docs]changedir}
deps = {[docs]deps}
setenv = {[docs]setenv}
commands =
    sphinx-build -W -b html . {envtmpdir}/html

[testenv:docs-coverage]
basepython = python3
changedir = {[docs]changedir}
deps = {[docs]deps}
setenv = {[docs]setenv}
commands =
    sphinx-build -b coverage . {envtmpdir}/coverage

[testenv:docs-links]
basepython = python3
changedir = {[docs]changedir}
deps = {[docs]deps}
setenv = {[docs]setenv}
commands =
    sphinx-build -W -b linkcheck . {envtmpdir}/linkcheck<|MERGE_RESOLUTION|>--- conflicted
+++ resolved
@@ -58,16 +58,7 @@
 commands =
     pylint conftest.py docs extras scrapy setup.py tests
 
-<<<<<<< HEAD
-[pinned-common]
-=======
-[testenv:pypy3]
-basepython = pypy3
-commands =
-    py.test {posargs:--durations=10 docs scrapy tests}
-
 [pinned]
->>>>>>> 07470e1a
 deps =
     -ctests/constraints.txt
     cryptography==2.0
@@ -89,13 +80,6 @@
     Pillow==3.4.2
 
 [testenv:pinned]
-<<<<<<< HEAD
-deps =
-    {[pinned-common]deps}
-    lxml==3.5.0
-
-=======
-basepython = python3
 deps =
     {[pinned]deps}
     lxml==3.5.0
@@ -108,7 +92,6 @@
     # not need to build lxml from sources in a CI Windows job:
     lxml==3.8.0
 
->>>>>>> 07470e1a
 [testenv:extra-deps]
 deps =
     {[testenv]deps}
@@ -132,7 +115,7 @@
 basepython = {[testenv:pypy3]basepython}
 commands = {[testenv:pypy3]commands}
 deps =
-    {[pinned-common]deps}
+    {[pinned]deps}
     lxml==4.0.0
     PyPyDispatcher==2.1.0
 
