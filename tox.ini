--- conflicted
+++ resolved
@@ -68,8 +68,7 @@
     {[testenv]deps}
     pytest-flake8
 commands =
-<<<<<<< HEAD
-    py.test --flake8 {posargs:scrapy tests}
+    py.test --flake8 {posargs:docs scrapy tests}
     
 [testenv:pylint]
 basepython = python3.8
@@ -84,9 +83,6 @@
 
 commands =
     pylint conftest.py docs extras scrapy setup.py tests
-=======
-    py.test --flake8 {posargs:docs scrapy tests}
->>>>>>> d267e183
 
 [docs]
 changedir = docs
