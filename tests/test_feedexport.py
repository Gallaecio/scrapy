import csv
import json
import os
import random
import shutil
import string
import tempfile
import warnings
from io import BytesIO
from logging import getLogger
from pathlib import Path
from string import ascii_letters, digits
from testfixtures import LogCapture
from unittest import mock
from urllib.parse import urljoin, urlparse, quote
from urllib.request import pathname2url

import lxml.etree
from testfixtures import LogCapture
from twisted.internet import defer
from twisted.trial import unittest
from w3lib.url import file_uri_to_path, path_to_file_uri
from zope.interface import implementer
from zope.interface.verify import verifyObject

import scrapy
from scrapy.crawler import CrawlerRunner
from scrapy.exceptions import NotConfigured, ScrapyDeprecationWarning
from scrapy.exporters import CsvItemExporter
from scrapy.extensions.feedexport import (
    BlockingFeedStorage,
    FeedExporter,
    FileFeedStorage,
    FTPFeedStorage,
    IFeedStorage,
    S3FeedStorage,
    StdoutFeedStorage,
)
from scrapy.settings import Settings
from scrapy.utils.python import to_unicode
from scrapy.utils.test import assert_aws_environ, get_crawler, get_s3_content_and_delete

from tests.mockserver import MockFTPServer, MockServer


class FileFeedStorageTest(unittest.TestCase):

    def test_store_file_uri(self):
        path = os.path.abspath(self.mktemp())
        uri = path_to_file_uri(path)
        return self._assert_stores(FileFeedStorage(uri), path)

    def test_store_file_uri_makedirs(self):
        path = os.path.abspath(self.mktemp())
        path = os.path.join(path, 'more', 'paths', 'file.txt')
        uri = path_to_file_uri(path)
        return self._assert_stores(FileFeedStorage(uri), path)

    def test_store_direct_path(self):
        path = os.path.abspath(self.mktemp())
        return self._assert_stores(FileFeedStorage(path), path)

    def test_store_direct_path_relative(self):
        path = self.mktemp()
        return self._assert_stores(FileFeedStorage(path), path)

    def test_interface(self):
        path = self.mktemp()
        st = FileFeedStorage(path)
        verifyObject(IFeedStorage, st)

    def _store(self, feed_options=None):
        path = os.path.abspath(self.mktemp())
        storage = FileFeedStorage(path, feed_options=feed_options)
        spider = scrapy.Spider("default")
        file = storage.open(spider)
        file.write(b"content")
        storage.store(file)
        return path

    def test_append(self):
        path = self._store()
        return self._assert_stores(FileFeedStorage(path), path, b"contentcontent")

    def test_overwrite(self):
        path = self._store({"overwrite": True})
        return self._assert_stores(
            FileFeedStorage(path, feed_options={"overwrite": True}),
            path
        )

    @defer.inlineCallbacks
    def _assert_stores(self, storage, path, expected_content=b"content"):
        spider = scrapy.Spider("default")
        file = storage.open(spider)
        file.write(b"content")
        yield storage.store(file)
        self.assertTrue(os.path.exists(path))
        try:
            with open(path, 'rb') as fp:
                self.assertEqual(fp.read(), expected_content)
        finally:
            os.unlink(path)


class FTPFeedStorageTest(unittest.TestCase):

    def get_test_spider(self, settings=None):
        class TestSpider(scrapy.Spider):
            name = 'test_spider'
        crawler = get_crawler(settings_dict=settings)
        spider = TestSpider.from_crawler(crawler)
        return spider

    def _store(self, uri, content, feed_options=None, settings=None):
        crawler = get_crawler(settings_dict=settings or {})
        storage = FTPFeedStorage.from_crawler(
            crawler,
            uri,
            feed_options=feed_options,
        )
        verifyObject(IFeedStorage, storage)
        spider = self.get_test_spider()
        file = storage.open(spider)
        file.write(content)
        return storage.store(file)

    def _assert_stored(self, path, content):
        self.assertTrue(path.exists())
        try:
            with path.open('rb') as fp:
                self.assertEqual(fp.read(), content)
        finally:
            os.unlink(str(path))

    @defer.inlineCallbacks
    def test_append(self):
        with MockFTPServer() as ftp_server:
            filename = 'file'
            url = ftp_server.url(filename)
            feed_options = {'overwrite': False}
            yield self._store(url, b"foo", feed_options=feed_options)
            yield self._store(url, b"bar", feed_options=feed_options)
            self._assert_stored(ftp_server.path / filename, b"foobar")

    @defer.inlineCallbacks
    def test_overwrite(self):
        with MockFTPServer() as ftp_server:
            filename = 'file'
            url = ftp_server.url(filename)
            yield self._store(url, b"foo")
            yield self._store(url, b"bar")
            self._assert_stored(ftp_server.path / filename, b"bar")

    @defer.inlineCallbacks
    def test_append_active_mode(self):
        with MockFTPServer() as ftp_server:
            settings = {'FEED_STORAGE_FTP_ACTIVE': True}
            filename = 'file'
            url = ftp_server.url(filename)
            feed_options = {'overwrite': False}
            yield self._store(url, b"foo", feed_options=feed_options, settings=settings)
            yield self._store(url, b"bar", feed_options=feed_options, settings=settings)
            self._assert_stored(ftp_server.path / filename, b"foobar")

    @defer.inlineCallbacks
    def test_overwrite_active_mode(self):
        with MockFTPServer() as ftp_server:
            settings = {'FEED_STORAGE_FTP_ACTIVE': True}
            filename = 'file'
            url = ftp_server.url(filename)
            yield self._store(url, b"foo", settings=settings)
            yield self._store(url, b"bar", settings=settings)
            self._assert_stored(ftp_server.path / filename, b"bar")

    def test_uri_auth_quote(self):
        # RFC3986: 3.2.1. User Information
        pw_quoted = quote(string.punctuation, safe='')
        st = FTPFeedStorage('ftp://foo:%s@example.com/some_path' % pw_quoted,
                            {})
        self.assertEqual(st.password, string.punctuation)


class BlockingFeedStorageTest(unittest.TestCase):

    def get_test_spider(self, settings=None):
        class TestSpider(scrapy.Spider):
            name = 'test_spider'
        crawler = get_crawler(settings_dict=settings)
        spider = TestSpider.from_crawler(crawler)
        return spider

    def test_default_temp_dir(self):
        b = BlockingFeedStorage()

        tmp = b.open(self.get_test_spider())
        tmp_path = os.path.dirname(tmp.name)
        self.assertEqual(tmp_path, tempfile.gettempdir())

    def test_temp_file(self):
        b = BlockingFeedStorage()

        tests_path = os.path.dirname(os.path.abspath(__file__))
        spider = self.get_test_spider({'FEED_TEMPDIR': tests_path})
        tmp = b.open(spider)
        tmp_path = os.path.dirname(tmp.name)
        self.assertEqual(tmp_path, tests_path)

    def test_invalid_folder(self):
        b = BlockingFeedStorage()

        tests_path = os.path.dirname(os.path.abspath(__file__))
        invalid_path = os.path.join(tests_path, 'invalid_path')
        spider = self.get_test_spider({'FEED_TEMPDIR': invalid_path})

        self.assertRaises(OSError, b.open, spider=spider)


class S3FeedStorageTest(unittest.TestCase):

    @mock.patch('scrapy.utils.project.get_project_settings',
                new=mock.MagicMock(return_value={'AWS_ACCESS_KEY_ID': 'conf_key',
                                                 'AWS_SECRET_ACCESS_KEY': 'conf_secret'}),
                create=True)
    def test_parse_credentials(self):
        try:
            import boto  # noqa: F401
        except ImportError:
            raise unittest.SkipTest("S3FeedStorage requires boto")
        aws_credentials = {'AWS_ACCESS_KEY_ID': 'settings_key',
                           'AWS_SECRET_ACCESS_KEY': 'settings_secret'}
        crawler = get_crawler(settings_dict=aws_credentials)
        # Instantiate with crawler
        storage = S3FeedStorage.from_crawler(
            crawler,
            's3://mybucket/export.csv',
        )
        self.assertEqual(storage.access_key, 'settings_key')
        self.assertEqual(storage.secret_key, 'settings_secret')
        # Instantiate directly
        storage = S3FeedStorage('s3://mybucket/export.csv',
                                aws_credentials['AWS_ACCESS_KEY_ID'],
                                aws_credentials['AWS_SECRET_ACCESS_KEY'])
        self.assertEqual(storage.access_key, 'settings_key')
        self.assertEqual(storage.secret_key, 'settings_secret')
        # URI priority > settings priority
        storage = S3FeedStorage('s3://uri_key:uri_secret@mybucket/export.csv',
                                aws_credentials['AWS_ACCESS_KEY_ID'],
                                aws_credentials['AWS_SECRET_ACCESS_KEY'])
        self.assertEqual(storage.access_key, 'uri_key')
        self.assertEqual(storage.secret_key, 'uri_secret')
        # Backward compatibility for initialising without settings
        with warnings.catch_warnings(record=True) as w:
            storage = S3FeedStorage('s3://mybucket/export.csv', {})
            self.assertEqual(storage.access_key, 'conf_key')
            self.assertEqual(storage.secret_key, 'conf_secret')
            self.assertTrue('without AWS keys' in str(w[-1].message))

    @defer.inlineCallbacks
    def test_store(self):
        assert_aws_environ()
        uri = os.environ.get('S3_TEST_FILE_URI')
        if not uri:
            raise unittest.SkipTest("No S3 URI available for testing")
        access_key = os.environ.get('AWS_ACCESS_KEY_ID')
        secret_key = os.environ.get('AWS_SECRET_ACCESS_KEY')
        storage = S3FeedStorage(uri, access_key, secret_key)
        verifyObject(IFeedStorage, storage)
        file = storage.open(scrapy.Spider("default"))
        expected_content = b"content: \xe2\x98\x83"
        file.write(expected_content)
        yield storage.store(file)
        u = urlparse(uri)
        content = get_s3_content_and_delete(u.hostname, u.path[1:])
        self.assertEqual(content, expected_content)

    def test_init_without_acl(self):
        storage = S3FeedStorage(
            's3://mybucket/export.csv',
            'access_key',
            'secret_key'
        )
        self.assertEqual(storage.access_key, 'access_key')
        self.assertEqual(storage.secret_key, 'secret_key')
        self.assertEqual(storage.acl, None)

    def test_init_with_acl(self):
        storage = S3FeedStorage(
            's3://mybucket/export.csv',
            'access_key',
            'secret_key',
            'custom-acl'
        )
        self.assertEqual(storage.access_key, 'access_key')
        self.assertEqual(storage.secret_key, 'secret_key')
        self.assertEqual(storage.acl, 'custom-acl')

    def test_from_crawler_without_acl(self):
        settings = {
            'AWS_ACCESS_KEY_ID': 'access_key',
            'AWS_SECRET_ACCESS_KEY': 'secret_key',
        }
        crawler = get_crawler(settings_dict=settings)
        storage = S3FeedStorage.from_crawler(
            crawler,
            's3://mybucket/export.csv',
        )
        self.assertEqual(storage.access_key, 'access_key')
        self.assertEqual(storage.secret_key, 'secret_key')
        self.assertEqual(storage.acl, None)

    def test_from_crawler_with_acl(self):
        settings = {
            'AWS_ACCESS_KEY_ID': 'access_key',
            'AWS_SECRET_ACCESS_KEY': 'secret_key',
            'FEED_STORAGE_S3_ACL': 'custom-acl',
        }
        crawler = get_crawler(settings_dict=settings)
        storage = S3FeedStorage.from_crawler(
            crawler,
            's3://mybucket/export.csv',
        )
        self.assertEqual(storage.access_key, 'access_key')
        self.assertEqual(storage.secret_key, 'secret_key')
        self.assertEqual(storage.acl, 'custom-acl')

    @defer.inlineCallbacks
    def test_store_botocore_without_acl(self):
        try:
            import botocore  # noqa: F401
        except ImportError:
            raise unittest.SkipTest('botocore is required')

        storage = S3FeedStorage(
            's3://mybucket/export.csv',
            'access_key',
            'secret_key',
        )
        self.assertEqual(storage.access_key, 'access_key')
        self.assertEqual(storage.secret_key, 'secret_key')
        self.assertEqual(storage.acl, None)

        storage.s3_client = mock.MagicMock()
        yield storage.store(BytesIO(b'test file'))
        self.assertNotIn('ACL', storage.s3_client.put_object.call_args[1])

    @defer.inlineCallbacks
    def test_store_botocore_with_acl(self):
        try:
            import botocore  # noqa: F401
        except ImportError:
            raise unittest.SkipTest('botocore is required')

        storage = S3FeedStorage(
            's3://mybucket/export.csv',
            'access_key',
            'secret_key',
            'custom-acl'
        )
        self.assertEqual(storage.access_key, 'access_key')
        self.assertEqual(storage.secret_key, 'secret_key')
        self.assertEqual(storage.acl, 'custom-acl')

        storage.s3_client = mock.MagicMock()
        yield storage.store(BytesIO(b'test file'))
        self.assertEqual(
            storage.s3_client.put_object.call_args[1].get('ACL'),
            'custom-acl'
        )

    @defer.inlineCallbacks
    def test_store_not_botocore_without_acl(self):
        storage = S3FeedStorage(
            's3://mybucket/export.csv',
            'access_key',
            'secret_key',
        )
        self.assertEqual(storage.access_key, 'access_key')
        self.assertEqual(storage.secret_key, 'secret_key')
        self.assertEqual(storage.acl, None)

        storage.is_botocore = False
        storage.connect_s3 = mock.MagicMock()
        self.assertFalse(storage.is_botocore)

        yield storage.store(BytesIO(b'test file'))

        conn = storage.connect_s3(*storage.connect_s3.call_args)
        bucket = conn.get_bucket(*conn.get_bucket.call_args)
        key = bucket.new_key(*bucket.new_key.call_args)
        self.assertNotIn(
            dict(policy='custom-acl'),
            key.set_contents_from_file.call_args
        )

    @defer.inlineCallbacks
    def test_store_not_botocore_with_acl(self):
        storage = S3FeedStorage(
            's3://mybucket/export.csv',
            'access_key',
            'secret_key',
            'custom-acl'
        )
        self.assertEqual(storage.access_key, 'access_key')
        self.assertEqual(storage.secret_key, 'secret_key')
        self.assertEqual(storage.acl, 'custom-acl')

        storage.is_botocore = False
        storage.connect_s3 = mock.MagicMock()
        self.assertFalse(storage.is_botocore)

        yield storage.store(BytesIO(b'test file'))

        conn = storage.connect_s3(*storage.connect_s3.call_args)
        bucket = conn.get_bucket(*conn.get_bucket.call_args)
        key = bucket.new_key(*bucket.new_key.call_args)
        self.assertIn(
            dict(policy='custom-acl'),
            key.set_contents_from_file.call_args
        )

    def test_overwrite_default(self):
        with LogCapture() as log:
            S3FeedStorage(
                's3://mybucket/export.csv',
                'access_key',
                'secret_key',
                'custom-acl'
            )
        self.assertNotIn('S3 does not support appending to files', str(log))

    def test_overwrite_false(self):
        with LogCapture() as log:
            S3FeedStorage(
                's3://mybucket/export.csv',
                'access_key',
                'secret_key',
                'custom-acl',
                feed_options={'overwrite': False},
            )
        self.assertIn('S3 does not support appending to files', str(log))


class StdoutFeedStorageTest(unittest.TestCase):

    @defer.inlineCallbacks
    def test_store(self):
        out = BytesIO()
        storage = StdoutFeedStorage('stdout:', _stdout=out)
        file = storage.open(scrapy.Spider("default"))
        file.write(b"content")
        yield storage.store(file)
        self.assertEqual(out.getvalue(), b"content")

    def test_overwrite_default(self):
        with LogCapture() as log:
            StdoutFeedStorage('stdout:')
        self.assertNotIn('Standard output (stdout) storage does not support overwriting', str(log))

    def test_overwrite_true(self):
        with LogCapture() as log:
            StdoutFeedStorage('stdout:', feed_options={'overwrite': True})
        self.assertIn('Standard output (stdout) storage does not support overwriting', str(log))


class FromCrawlerMixin:
    init_with_crawler = False

    @classmethod
    def from_crawler(cls, crawler, *args, feed_options=None, **kwargs):
        cls.init_with_crawler = True
        return cls(*args, feed_options=feed_options, **kwargs)


class FromCrawlerCsvItemExporter(CsvItemExporter, FromCrawlerMixin):
    pass


class FromCrawlerFileFeedStorage(FileFeedStorage, FromCrawlerMixin):
    pass


@implementer(IFeedStorage)
class LogOnStoreFileStorage:
    """
    This storage logs inside `store` method.
    It can be used to make sure `store` method is invoked.
    """

    def __init__(self, uri):
        self.path = file_uri_to_path(uri)
        self.logger = getLogger()

    def open(self, spider):
        return tempfile.NamedTemporaryFile(prefix='feed-')

    def store(self, file):
        self.logger.info('Storage.store is called')
        file.close()


class FeedExportTest(unittest.TestCase):

    class MyItem(scrapy.Item):
        foo = scrapy.Field()
        egg = scrapy.Field()
        baz = scrapy.Field()

    def setUp(self):
        self.temp_dir = tempfile.mkdtemp()

    def tearDown(self):
        shutil.rmtree(self.temp_dir, ignore_errors=True)

    def _random_temp_filename(self):
        chars = [random.choice(ascii_letters + digits) for _ in range(15)]
        filename = ''.join(chars)
        return os.path.join(self.temp_dir, filename)

    @defer.inlineCallbacks
    def run_and_export(self, spider_cls, settings):
        """ Run spider with specified settings; return exported data. """

        FEEDS = settings.get('FEEDS') or {}
        settings['FEEDS'] = {
            urljoin('file:', pathname2url(str(file_path))): feed_options
            for file_path, feed_options in FEEDS.items()
        }

        content = {}
        try:
            with MockServer() as s:
                runner = CrawlerRunner(Settings(settings))
                spider_cls.start_urls = [s.url('/')]
                yield runner.crawl(spider_cls)

<<<<<<< HEAD
            for file_path, feed_options in FEEDS.items():
=======
            for file_path, feed in FEEDS.items():
                if not os.path.exists(str(file_path)):
                    continue

>>>>>>> 5d541731
                with open(str(file_path), 'rb') as f:
                    content[feed_options['format']] = f.read()

        finally:
            for file_path in FEEDS.keys():
                if not os.path.exists(str(file_path)):
                    continue

                os.remove(str(file_path))

        return content

    @defer.inlineCallbacks
    def exported_data(self, items, settings):
        """
        Return exported data which a spider yielding ``items`` would return.
        """
        class TestSpider(scrapy.Spider):
            name = 'testspider'

            def parse(self, response):
                for item in items:
                    yield item

        data = yield self.run_and_export(TestSpider, settings)
        return data

    @defer.inlineCallbacks
    def exported_no_data(self, settings):
        """
        Return exported data which a spider yielding no ``items`` would return.
        """
        class TestSpider(scrapy.Spider):
            name = 'testspider'

            def parse(self, response):
                pass

        data = yield self.run_and_export(TestSpider, settings)
        return data

    @defer.inlineCallbacks
    def assertExportedCsv(self, items, header, rows, settings=None, ordered=True):
        settings = settings or {}
        settings.update({
            'FEEDS': {
                self._random_temp_filename(): {'format': 'csv'},
            },
        })
        data = yield self.exported_data(items, settings)

        reader = csv.DictReader(to_unicode(data['csv']).splitlines())
        got_rows = list(reader)
        if ordered:
            self.assertEqual(reader.fieldnames, header)
        else:
            self.assertEqual(set(reader.fieldnames), set(header))

        self.assertEqual(rows, got_rows)

    @defer.inlineCallbacks
    def assertExportedJsonLines(self, items, rows, settings=None):
        settings = settings or {}
        settings.update({
            'FEEDS': {
                self._random_temp_filename(): {'format': 'jl'},
            },
        })
        data = yield self.exported_data(items, settings)
        parsed = [json.loads(to_unicode(line)) for line in data['jl'].splitlines()]
        rows = [{k: v for k, v in row.items() if v} for row in rows]
        self.assertEqual(rows, parsed)

    @defer.inlineCallbacks
    def assertExportedXml(self, items, rows, settings=None):
        settings = settings or {}
        settings.update({
            'FEEDS': {
                self._random_temp_filename(): {'format': 'xml'},
            },
        })
        data = yield self.exported_data(items, settings)
        rows = [{k: v for k, v in row.items() if v} for row in rows]
        root = lxml.etree.fromstring(data['xml'])
        got_rows = [{e.tag: e.text for e in it} for it in root.findall('item')]
        self.assertEqual(rows, got_rows)

    @defer.inlineCallbacks
    def assertExportedMultiple(self, items, rows, settings=None):
        settings = settings or {}
        settings.update({
            'FEEDS': {
                self._random_temp_filename(): {'format': 'xml'},
                self._random_temp_filename(): {'format': 'json'},
            },
        })
        data = yield self.exported_data(items, settings)
        rows = [{k: v for k, v in row.items() if v} for row in rows]
        # XML
        root = lxml.etree.fromstring(data['xml'])
        xml_rows = [{e.tag: e.text for e in it} for it in root.findall('item')]
        self.assertEqual(rows, xml_rows)
        # JSON
        json_rows = json.loads(to_unicode(data['json']))
        self.assertEqual(rows, json_rows)

    def _load_until_eof(self, data, load_func):
        result = []
        with tempfile.TemporaryFile() as temp:
            temp.write(data)
            temp.seek(0)
            while True:
                try:
                    result.append(load_func(temp))
                except EOFError:
                    break
        return result

    @defer.inlineCallbacks
    def assertExportedPickle(self, items, rows, settings=None):
        settings = settings or {}
        settings.update({
            'FEEDS': {
                self._random_temp_filename(): {'format': 'pickle'},
            },
        })
        data = yield self.exported_data(items, settings)
        expected = [{k: v for k, v in row.items() if v} for row in rows]
        import pickle
        result = self._load_until_eof(data['pickle'], load_func=pickle.load)
        self.assertEqual(expected, result)

    @defer.inlineCallbacks
    def assertExportedMarshal(self, items, rows, settings=None):
        settings = settings or {}
        settings.update({
            'FEEDS': {
                self._random_temp_filename(): {'format': 'marshal'},
            },
        })
        data = yield self.exported_data(items, settings)
        expected = [{k: v for k, v in row.items() if v} for row in rows]
        import marshal
        result = self._load_until_eof(data['marshal'], load_func=marshal.load)
        self.assertEqual(expected, result)

    @defer.inlineCallbacks
    def assertExported(self, items, header, rows, settings=None, ordered=True):
        yield self.assertExportedCsv(items, header, rows, settings, ordered)
        yield self.assertExportedJsonLines(items, rows, settings)
        yield self.assertExportedXml(items, rows, settings)
        yield self.assertExportedPickle(items, rows, settings)
        yield self.assertExportedMarshal(items, rows, settings)
        yield self.assertExportedMultiple(items, rows, settings)

    @defer.inlineCallbacks
    def test_export_items(self):
        # feed exporters use field names from Item
        items = [
            self.MyItem({'foo': 'bar1', 'egg': 'spam1'}),
            self.MyItem({'foo': 'bar2', 'egg': 'spam2', 'baz': 'quux2'}),
        ]
        rows = [
            {'egg': 'spam1', 'foo': 'bar1', 'baz': ''},
            {'egg': 'spam2', 'foo': 'bar2', 'baz': 'quux2'}
        ]
        header = self.MyItem.fields.keys()
        yield self.assertExported(items, header, rows, ordered=False)

    @defer.inlineCallbacks
    def test_export_no_items_not_store_empty(self):
        for fmt in ('json', 'jsonlines', 'xml', 'csv'):
            settings = {
                'FEEDS': {
                    self._random_temp_filename(): {'format': fmt},
                },
            }
            data = yield self.exported_no_data(settings)
            self.assertEqual(data[fmt], b'')

    @defer.inlineCallbacks
    def test_export_no_items_store_empty(self):
        formats = (
            ('json', b'[]'),
            ('jsonlines', b''),
            ('xml', b'<?xml version="1.0" encoding="utf-8"?>\n<items></items>'),
            ('csv', b''),
        )

        for fmt, expctd in formats:
            settings = {
                'FEEDS': {
                    self._random_temp_filename(): {'format': fmt},
                },
                'FEED_STORE_EMPTY': True,
                'FEED_EXPORT_INDENT': None,
            }
            data = yield self.exported_no_data(settings)
            self.assertEqual(data[fmt], expctd)

    @defer.inlineCallbacks
    def test_export_no_items_multiple_feeds(self):
        """ Make sure that `storage.store` is called for every feed. """
        settings = {
            'FEEDS': {
                self._random_temp_filename(): {'format': 'json'},
                self._random_temp_filename(): {'format': 'xml'},
                self._random_temp_filename(): {'format': 'csv'},
            },
            'FEED_STORAGES': {'file': 'tests.test_feedexport.LogOnStoreFileStorage'},
            'FEED_STORE_EMPTY': False
        }

        with LogCapture() as log:
            yield self.exported_no_data(settings)

        print(log)
        self.assertEqual(str(log).count('Storage.store is called'), 3)

    @defer.inlineCallbacks
    def test_export_multiple_item_classes(self):

        class MyItem2(scrapy.Item):
            foo = scrapy.Field()
            hello = scrapy.Field()

        items = [
            self.MyItem({'foo': 'bar1', 'egg': 'spam1'}),
            MyItem2({'hello': 'world2', 'foo': 'bar2'}),
            self.MyItem({'foo': 'bar3', 'egg': 'spam3', 'baz': 'quux3'}),
            {'hello': 'world4', 'egg': 'spam4'},
        ]

        # by default, Scrapy uses fields of the first Item for CSV and
        # all fields for JSON Lines
        header = self.MyItem.fields.keys()
        rows_csv = [
            {'egg': 'spam1', 'foo': 'bar1', 'baz': ''},
            {'egg': '', 'foo': 'bar2', 'baz': ''},
            {'egg': 'spam3', 'foo': 'bar3', 'baz': 'quux3'},
            {'egg': 'spam4', 'foo': '', 'baz': ''},
        ]
        rows_jl = [dict(row) for row in items]
        yield self.assertExportedCsv(items, header, rows_csv, ordered=False)
        yield self.assertExportedJsonLines(items, rows_jl)

        # edge case: FEED_EXPORT_FIELDS==[] means the same as default None
        settings = {'FEED_EXPORT_FIELDS': []}
        yield self.assertExportedCsv(items, header, rows_csv, ordered=False)
        yield self.assertExportedJsonLines(items, rows_jl, settings)

        # it is possible to override fields using FEED_EXPORT_FIELDS
        header = ["foo", "baz", "hello"]
        settings = {'FEED_EXPORT_FIELDS': header}
        rows = [
            {'foo': 'bar1', 'baz': '', 'hello': ''},
            {'foo': 'bar2', 'baz': '', 'hello': 'world2'},
            {'foo': 'bar3', 'baz': 'quux3', 'hello': ''},
            {'foo': '', 'baz': '', 'hello': 'world4'},
        ]
        yield self.assertExported(items, header, rows,
                                  settings=settings, ordered=True)

    @defer.inlineCallbacks
    def test_export_dicts(self):
        # When dicts are used, only keys from the first row are used as
        # a header for CSV, and all fields are used for JSON Lines.
        items = [
            {'foo': 'bar', 'egg': 'spam'},
            {'foo': 'bar', 'egg': 'spam', 'baz': 'quux'},
        ]
        rows_csv = [
            {'egg': 'spam', 'foo': 'bar'},
            {'egg': 'spam', 'foo': 'bar'}
        ]
        rows_jl = items
        yield self.assertExportedCsv(items, ['egg', 'foo'], rows_csv, ordered=False)
        yield self.assertExportedJsonLines(items, rows_jl)

    @defer.inlineCallbacks
    def test_export_feed_export_fields(self):
        # FEED_EXPORT_FIELDS option allows to order export fields
        # and to select a subset of fields to export, both for Items and dicts.

        for item_cls in [self.MyItem, dict]:
            items = [
                item_cls({'foo': 'bar1', 'egg': 'spam1'}),
                item_cls({'foo': 'bar2', 'egg': 'spam2', 'baz': 'quux2'}),
            ]

            # export all columns
            settings = {'FEED_EXPORT_FIELDS': 'foo,baz,egg'}
            rows = [
                {'egg': 'spam1', 'foo': 'bar1', 'baz': ''},
                {'egg': 'spam2', 'foo': 'bar2', 'baz': 'quux2'}
            ]
            yield self.assertExported(items, ['foo', 'baz', 'egg'], rows,
                                      settings=settings, ordered=True)

            # export a subset of columns
            settings = {'FEED_EXPORT_FIELDS': 'egg,baz'}
            rows = [
                {'egg': 'spam1', 'baz': ''},
                {'egg': 'spam2', 'baz': 'quux2'}
            ]
            yield self.assertExported(items, ['egg', 'baz'], rows,
                                      settings=settings, ordered=True)

    @defer.inlineCallbacks
    def test_export_encoding(self):
        items = [dict({'foo': u'Test\xd6'})]

        formats = {
            'json': '[{"foo": "Test\\u00d6"}]'.encode('utf-8'),
            'jsonlines': '{"foo": "Test\\u00d6"}\n'.encode('utf-8'),
            'xml': (
                '<?xml version="1.0" encoding="utf-8"?>\n'
                '<items><item><foo>Test\xd6</foo></item></items>'
            ).encode('utf-8'),
            'csv': 'foo\r\nTest\xd6\r\n'.encode('utf-8'),
        }

        for fmt, expected in formats.items():
            settings = {
                'FEEDS': {
                    self._random_temp_filename(): {'format': fmt},
                },
                'FEED_EXPORT_INDENT': None,
            }
            data = yield self.exported_data(items, settings)
            self.assertEqual(expected, data[fmt])

        formats = {
            'json': '[{"foo": "Test\xd6"}]'.encode('latin-1'),
            'jsonlines': '{"foo": "Test\xd6"}\n'.encode('latin-1'),
            'xml': (
                '<?xml version="1.0" encoding="latin-1"?>\n'
                '<items><item><foo>Test\xd6</foo></item></items>'
            ).encode('latin-1'),
            'csv': 'foo\r\nTest\xd6\r\n'.encode('latin-1'),
        }

        for fmt, expected in formats.items():
            settings = {
                'FEEDS': {
                    self._random_temp_filename(): {'format': fmt},
                },
                'FEED_EXPORT_INDENT': None,
                'FEED_EXPORT_ENCODING': 'latin-1',
            }
            data = yield self.exported_data(items, settings)
            self.assertEqual(expected, data[fmt])

    @defer.inlineCallbacks
    def test_export_multiple_configs(self):
        items = [dict({'foo': u'FOO', 'bar': u'BAR'})]

        formats = {
            'json': '[\n{"bar": "BAR"}\n]'.encode('utf-8'),
            'xml': (
                '<?xml version="1.0" encoding="latin-1"?>\n'
                '<items>\n  <item>\n    <foo>FOO</foo>\n  </item>\n</items>'
            ).encode('latin-1'),
            'csv': 'bar,foo\r\nBAR,FOO\r\n'.encode('utf-8'),
        }

        settings = {
            'FEEDS': {
                self._random_temp_filename(): {
                    'format': 'json',
                    'indent': 0,
                    'fields': ['bar'],
                    'encoding': 'utf-8',
                },
                self._random_temp_filename(): {
                    'format': 'xml',
                    'indent': 2,
                    'fields': ['foo'],
                    'encoding': 'latin-1',
                },
                self._random_temp_filename(): {
                    'format': 'csv',
                    'indent': None,
                    'fields': ['bar', 'foo'],
                    'encoding': 'utf-8',
                },
            },
        }

        data = yield self.exported_data(items, settings)
        for fmt, expected in formats.items():
            self.assertEqual(expected, data[fmt])

    @defer.inlineCallbacks
    def test_export_indentation(self):
        items = [
            {'foo': ['bar']},
            {'key': 'value'},
        ]

        test_cases = [
            # JSON
            {
                'format': 'json',
                'indent': None,
                'expected': b'[{"foo": ["bar"]},{"key": "value"}]',
            },
            {
                'format': 'json',
                'indent': -1,
                'expected': b"""[
{"foo": ["bar"]},
{"key": "value"}
]""",
            },
            {
                'format': 'json',
                'indent': 0,
                'expected': b"""[
{"foo": ["bar"]},
{"key": "value"}
]""",
            },
            {
                'format': 'json',
                'indent': 2,
                'expected': b"""[
{
  "foo": [
    "bar"
  ]
},
{
  "key": "value"
}
]""",
            },
            {
                'format': 'json',
                'indent': 4,
                'expected': b"""[
{
    "foo": [
        "bar"
    ]
},
{
    "key": "value"
}
]""",
            },
            {
                'format': 'json',
                'indent': 5,
                'expected': b"""[
{
     "foo": [
          "bar"
     ]
},
{
     "key": "value"
}
]""",
            },

            # XML
            {
                'format': 'xml',
                'indent': None,
                'expected': b"""<?xml version="1.0" encoding="utf-8"?>
<items><item><foo><value>bar</value></foo></item><item><key>value</key></item></items>""",
            },
            {
                'format': 'xml',
                'indent': -1,
                'expected': b"""<?xml version="1.0" encoding="utf-8"?>
<items>
<item><foo><value>bar</value></foo></item>
<item><key>value</key></item>
</items>""",
            },
            {
                'format': 'xml',
                'indent': 0,
                'expected': b"""<?xml version="1.0" encoding="utf-8"?>
<items>
<item><foo><value>bar</value></foo></item>
<item><key>value</key></item>
</items>""",
            },
            {
                'format': 'xml',
                'indent': 2,
                'expected': b"""<?xml version="1.0" encoding="utf-8"?>
<items>
  <item>
    <foo>
      <value>bar</value>
    </foo>
  </item>
  <item>
    <key>value</key>
  </item>
</items>""",
            },
            {
                'format': 'xml',
                'indent': 4,
                'expected': b"""<?xml version="1.0" encoding="utf-8"?>
<items>
    <item>
        <foo>
            <value>bar</value>
        </foo>
    </item>
    <item>
        <key>value</key>
    </item>
</items>""",
            },
            {
                'format': 'xml',
                'indent': 5,
                'expected': b"""<?xml version="1.0" encoding="utf-8"?>
<items>
     <item>
          <foo>
               <value>bar</value>
          </foo>
     </item>
     <item>
          <key>value</key>
     </item>
</items>""",
            },
        ]

        for row in test_cases:
            settings = {
                'FEEDS': {
                    self._random_temp_filename(): {
                        'format': row['format'],
                        'indent': row['indent'],
                    },
                },
            }
            data = yield self.exported_data(items, settings)
            self.assertEqual(row['expected'], data[row['format']])

    @defer.inlineCallbacks
    def test_init_exporters_storages_with_crawler(self):
        settings = {
            'FEED_EXPORTERS': {'csv': 'tests.test_feedexport.FromCrawlerCsvItemExporter'},
            'FEED_STORAGES': {'file': 'tests.test_feedexport.FromCrawlerFileFeedStorage'},
            'FEEDS': {
                self._random_temp_filename(): {'format': 'csv'},
            },
        }
        yield self.exported_data(items=[], settings=settings)
        self.assertTrue(FromCrawlerCsvItemExporter.init_with_crawler)
        self.assertTrue(FromCrawlerFileFeedStorage.init_with_crawler)

    @defer.inlineCallbacks
    def test_pathlib_uri(self):
        feed_path = Path(self._random_temp_filename())
        settings = {
            'FEED_STORE_EMPTY': True,
            'FEEDS': {
                feed_path: {'format': 'csv'}
            },
        }
        data = yield self.exported_no_data(settings)
        self.assertEqual(data['csv'], b'')


class FeedExportInitTest(unittest.TestCase):

    def test_unsupported_storage(self):
        settings = {
            'FEEDS': {
                'unsupported://uri': {},
            },
        }
        crawler = get_crawler(settings_dict=settings)
        with self.assertRaises(NotConfigured):
            FeedExporter.from_crawler(crawler)

    def test_unsupported_format(self):
        settings = {
            'FEEDS': {
                'file://path': {
                    'format': 'unsupported_format',
                },
            },
        }
        crawler = get_crawler(settings_dict=settings)
        with self.assertRaises(NotConfigured):
            FeedExporter.from_crawler(crawler)


class StdoutFeedStorageWithoutFeedOptions(StdoutFeedStorage):

    def __init__(self, uri):
        super().__init__(uri)


class StdoutFeedStoragePreFeedOptionsTest(unittest.TestCase):
    """Make sure that any feed exporter created by users before the
    introduction of the ``feed_options`` parameter continues to work as
    expected, and simply issues a warning."""

    def test_init(self):
        settings_dict = {
            'FEED_URI': 'file:///tmp/foobar',
            'FEED_STORAGES': {
                'file': 'tests.test_feedexport.StdoutFeedStorageWithoutFeedOptions'
            },
        }
        crawler = get_crawler(settings_dict=settings_dict)
        feed_exporter = FeedExporter.from_crawler(crawler)
        spider = scrapy.Spider("default")
        with warnings.catch_warnings(record=True) as w:
            feed_exporter.open_spider(spider)
            messages = tuple(str(item.message) for item in w
                             if item.category is ScrapyDeprecationWarning)
            self.assertEqual(
                messages,
                (
                    (
                        "StdoutFeedStorageWithoutFeedOptions does not support "
                        "the 'feed_options' keyword argument. Add a "
                        "'feed_options' parameter to its signature to remove "
                        "this warning. This parameter will become mandatory "
                        "in a future version of Scrapy."
                    ),
                )
            )


class FileFeedStorageWithoutFeedOptions(FileFeedStorage):

    def __init__(self, uri):
        super().__init__(uri)


class FileFeedStoragePreFeedOptionsTest(unittest.TestCase):
    """Make sure that any feed exporter created by users before the
    introduction of the ``feed_options`` parameter continues to work as
    expected, and simply issues a warning."""

    maxDiff = None

    def test_init(self):
        settings_dict = {
            'FEED_URI': 'file:///tmp/foobar',
            'FEED_STORAGES': {
                'file': 'tests.test_feedexport.FileFeedStorageWithoutFeedOptions'
            },
        }
        crawler = get_crawler(settings_dict=settings_dict)
        feed_exporter = FeedExporter.from_crawler(crawler)
        spider = scrapy.Spider("default")
        with warnings.catch_warnings(record=True) as w:
            feed_exporter.open_spider(spider)
            messages = tuple(str(item.message) for item in w
                             if item.category is ScrapyDeprecationWarning)
            self.assertEqual(
                messages,
                (
                    (
                        "FileFeedStorageWithoutFeedOptions does not support "
                        "the 'feed_options' keyword argument. Add a "
                        "'feed_options' parameter to its signature to remove "
                        "this warning. This parameter will become mandatory "
                        "in a future version of Scrapy."
                    ),
                )
            )


class S3FeedStorageWithoutFeedOptions(S3FeedStorage):

    def __init__(self, uri, access_key, secret_key, acl):
        super().__init__(uri, access_key, secret_key, acl)


class S3FeedStorageWithoutFeedOptionsWithFromCrawler(S3FeedStorage):

    @classmethod
    def from_crawler(cls, crawler, uri):
        return super().from_crawler(crawler, uri)


class S3FeedStoragePreFeedOptionsTest(unittest.TestCase):
    """Make sure that any feed exporter created by users before the
    introduction of the ``feed_options`` parameter continues to work as
    expected, and simply issues a warning."""

    maxDiff = None

    def test_init(self):
        settings_dict = {
            'FEED_URI': 'file:///tmp/foobar',
            'FEED_STORAGES': {
                'file': 'tests.test_feedexport.S3FeedStorageWithoutFeedOptions'
            },
        }
        crawler = get_crawler(settings_dict=settings_dict)
        feed_exporter = FeedExporter.from_crawler(crawler)
        spider = scrapy.Spider("default")
        spider.crawler = crawler
        with warnings.catch_warnings(record=True) as w:
            feed_exporter.open_spider(spider)
            messages = tuple(str(item.message) for item in w
                             if item.category is ScrapyDeprecationWarning)
            self.assertEqual(
                messages,
                (
                    (
                        "S3FeedStorageWithoutFeedOptions does not support "
                        "the 'feed_options' keyword argument. Add a "
                        "'feed_options' parameter to its signature to remove "
                        "this warning. This parameter will become mandatory "
                        "in a future version of Scrapy."
                    ),
                )
            )

    def test_from_crawler(self):
        settings_dict = {
            'FEED_URI': 'file:///tmp/foobar',
            'FEED_STORAGES': {
                'file': 'tests.test_feedexport.S3FeedStorageWithoutFeedOptionsWithFromCrawler'
            },
        }
        crawler = get_crawler(settings_dict=settings_dict)
        feed_exporter = FeedExporter.from_crawler(crawler)
        spider = scrapy.Spider("default")
        spider.crawler = crawler
        with warnings.catch_warnings(record=True) as w:
            feed_exporter.open_spider(spider)
            messages = tuple(str(item.message) for item in w
                             if item.category is ScrapyDeprecationWarning)
            self.assertEqual(
                messages,
                (
                    (
                        "S3FeedStorageWithoutFeedOptionsWithFromCrawler.from_crawler "
                        "does not support the 'feed_options' keyword argument. Add a "
                        "'feed_options' parameter to its signature to remove "
                        "this warning. This parameter will become mandatory "
                        "in a future version of Scrapy."
                    ),
                )
            )


class FTPFeedStorageWithoutFeedOptions(FTPFeedStorage):

    def __init__(self, uri, use_active_mode=False):
        super().__init__(uri)


class FTPFeedStorageWithoutFeedOptionsWithFromCrawler(FTPFeedStorage):

    @classmethod
    def from_crawler(cls, crawler, uri):
        return super().from_crawler(crawler, uri)


class FTPFeedStoragePreFeedOptionsTest(unittest.TestCase):
    """Make sure that any feed exporter created by users before the
    introduction of the ``feed_options`` parameter continues to work as
    expected, and simply issues a warning."""

    maxDiff = None

    def test_init(self):
        settings_dict = {
            'FEED_URI': 'file:///tmp/foobar',
            'FEED_STORAGES': {
                'file': 'tests.test_feedexport.FTPFeedStorageWithoutFeedOptions'
            },
        }
        crawler = get_crawler(settings_dict=settings_dict)
        feed_exporter = FeedExporter.from_crawler(crawler)
        spider = scrapy.Spider("default")
        spider.crawler = crawler
        with warnings.catch_warnings(record=True) as w:
            feed_exporter.open_spider(spider)
            messages = tuple(str(item.message) for item in w
                             if item.category is ScrapyDeprecationWarning)
            self.assertEqual(
                messages,
                (
                    (
                        "FTPFeedStorageWithoutFeedOptions does not support "
                        "the 'feed_options' keyword argument. Add a "
                        "'feed_options' parameter to its signature to remove "
                        "this warning. This parameter will become mandatory "
                        "in a future version of Scrapy."
                    ),
                )
            )

    def test_from_crawler(self):
        settings_dict = {
            'FEED_URI': 'file:///tmp/foobar',
            'FEED_STORAGES': {
                'file': 'tests.test_feedexport.FTPFeedStorageWithoutFeedOptionsWithFromCrawler'
            },
        }
        crawler = get_crawler(settings_dict=settings_dict)
        feed_exporter = FeedExporter.from_crawler(crawler)
        spider = scrapy.Spider("default")
        spider.crawler = crawler
        with warnings.catch_warnings(record=True) as w:
            feed_exporter.open_spider(spider)
            messages = tuple(str(item.message) for item in w
                             if item.category is ScrapyDeprecationWarning)
            self.assertEqual(
                messages,
                (
                    (
                        "FTPFeedStorageWithoutFeedOptionsWithFromCrawler.from_crawler "
                        "does not support the 'feed_options' keyword argument. Add a "
                        "'feed_options' parameter to its signature to remove "
                        "this warning. This parameter will become mandatory "
                        "in a future version of Scrapy."
                    ),
                )
            )<|MERGE_RESOLUTION|>--- conflicted
+++ resolved
@@ -534,14 +534,10 @@
                 spider_cls.start_urls = [s.url('/')]
                 yield runner.crawl(spider_cls)
 
-<<<<<<< HEAD
             for file_path, feed_options in FEEDS.items():
-=======
-            for file_path, feed in FEEDS.items():
                 if not os.path.exists(str(file_path)):
                     continue
 
->>>>>>> 5d541731
                 with open(str(file_path), 'rb') as f:
                     content[feed_options['format']] = f.read()
 
