--- conflicted
+++ resolved
@@ -253,15 +253,6 @@
                                 aws_credentials['AWS_SECRET_ACCESS_KEY'])
         self.assertEqual(storage.access_key, 'uri_key')
         self.assertEqual(storage.secret_key, 'uri_secret')
-<<<<<<< HEAD
-        # Backward compatibility for initialising without settings
-        with warnings.catch_warnings(record=True) as w:
-            storage = S3FeedStorage('s3://mybucket/export.csv', {})
-            self.assertEqual(storage.access_key, 'conf_key')
-            self.assertEqual(storage.secret_key, 'conf_secret')
-            self.assertTrue('without AWS keys' in str(w[-1].message))
-=======
->>>>>>> 282a6d4f
 
     @defer.inlineCallbacks
     def test_store(self):
