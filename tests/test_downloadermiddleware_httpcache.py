--- conflicted
+++ resolved
@@ -1,22 +1,11 @@
 import email.utils
 import os
 import shutil
-<<<<<<< HEAD
-import sys
-=======
->>>>>>> ce633e45
 import tempfile
 import time
 import unittest
 from contextlib import contextmanager
-<<<<<<< HEAD
-from hashlib import md5
 from unittest.mock import patch
-
-import pytest
-=======
-from unittest.mock import patch
->>>>>>> ce633e45
 
 from scrapy.http import Response, HtmlResponse, Request
 from scrapy.spiders import Spider
