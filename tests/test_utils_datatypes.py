--- conflicted
+++ resolved
@@ -1,21 +1,13 @@
 import copy
 import time
 import unittest
-<<<<<<< HEAD
-try:
-    from unittest import mock
-except ImportError:
-    import mock
-
-from scrapy.utils.datatypes import CaselessDict, ExpiringCache
-=======
 from collections.abc import Mapping, MutableMapping
+from unittest import mock
 
 from scrapy.http import Request
-from scrapy.utils.datatypes import CaselessDict, LocalCache, LocalWeakReferencedCache, SequenceExclude
+from scrapy.utils.datatypes import CaselessDict, ExpiringCache, LocalCache, LocalWeakReferencedCache, SequenceExclude
 from scrapy.utils.python import garbage_collect
 
->>>>>>> c3257dc6
 
 __doctests__ = ['scrapy.utils.datatypes']
 
@@ -188,48 +180,6 @@
         assert isinstance(h2, CaselessDict)
 
 
-<<<<<<< HEAD
-class ExpiringCacheTest(unittest.TestCase):
-    def test_expiration(self):
-        cache = ExpiringCache(limit=1000, expiration=100)
-
-        now = time.time()
-        later = now + 50
-        after_expiration = now + 110
-
-        with mock.patch('time.time', return_value=now):
-            cache['key'] = "some value"
-
-        with mock.patch('time.time', return_value=later):
-            assert cache['key'] == "some value"
-
-        with mock.patch('time.time', return_value=after_expiration):
-            with self.assertRaises(KeyError):
-                cache['key']
-
-    def test_limit(self):
-        cache = ExpiringCache(limit=1000, expiration=None)
-
-        for i in range(1001):
-            cache[i] = str(i)
-
-        with self.assertRaises(KeyError):
-            cache[0]
-
-        assert cache[1] == "1"
-        assert list(cache.keys()) == list(range(1, 1001))
-
-    def test_dict_methods(self):
-        cache = ExpiringCache(limit=1000, expiration=100)
-
-        cache["a"] = 1
-        assert cache.get("a") == 1
-        assert cache.get("b") == None
-        assert cache.setdefault("c", 3) == 3
-        assert cache["c"] == 3
-        assert list(cache.items()) == [("a", 1), ("c", 3)]
-        assert list(cache.values()) == [1, 3]
-=======
 class SequenceExcludeTest(unittest.TestCase):
 
     def test_list(self):
@@ -369,7 +319,48 @@
         for i, r in enumerate(refs):
             self.assertIn(r, cache)
             self.assertEqual(cache[r], i)
->>>>>>> c3257dc6
+
+
+class ExpiringCacheTest(unittest.TestCase):
+    def test_expiration(self):
+        cache = ExpiringCache(limit=1000, expiration=100)
+
+        now = time.time()
+        later = now + 50
+        after_expiration = now + 110
+
+        with mock.patch('time.time', return_value=now):
+            cache['key'] = "some value"
+
+        with mock.patch('time.time', return_value=later):
+            assert cache['key'] == "some value"
+
+        with mock.patch('time.time', return_value=after_expiration):
+            with self.assertRaises(KeyError):
+                cache['key']
+
+    def test_limit(self):
+        cache = ExpiringCache(limit=1000, expiration=None)
+
+        for i in range(1001):
+            cache[i] = str(i)
+
+        with self.assertRaises(KeyError):
+            cache[0]
+
+        assert cache[1] == "1"
+        assert list(cache.keys()) == list(range(1, 1001))
+
+    def test_dict_methods(self):
+        cache = ExpiringCache(limit=1000, expiration=100)
+
+        cache["a"] = 1
+        self.assertEqual(cache.get("a"), 1)
+        self.assertEqual(cache.get("b"), None)
+        self.assertEqual(cache.setdefault("c", 3), 3)
+        self.assertEqual(cache["c"], 3)
+        self.assertEqual(list(cache.items()), [("a", 1), ("c", 3)])
+        self.assertEqual(list(cache.values()), [1, 3])
 
 
 if __name__ == "__main__":
