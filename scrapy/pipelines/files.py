"""
Files Pipeline

See documentation in topics/media-pipeline.rst
"""
import functools
import hashlib
import logging
import mimetypes
import os
import time
from os import PathLike
from collections import defaultdict
from contextlib import suppress
from ftplib import FTP
from io import BytesIO
from pathlib import Path
from typing import DefaultDict, Optional, Set, Union
from urllib.parse import urlparse

from itemadapter import ItemAdapter
from twisted.internet import defer, threads

from scrapy.exceptions import IgnoreRequest, NotConfigured
from scrapy.http import Request
from scrapy.pipelines.media import MediaPipeline
from scrapy.settings import Settings
from scrapy.utils.boto import is_botocore_available
from scrapy.utils.datatypes import CaselessDict
from scrapy.utils.ftp import ftp_store_file
from scrapy.utils.log import failure_to_exc_info
from scrapy.utils.misc import md5sum
from scrapy.utils.python import to_bytes
from scrapy.utils.request import referer_str


logger = logging.getLogger(__name__)


def _to_string(path: Union[str, PathLike]) -> str:
    return str(path)  # convert a Path object to string


class FileException(Exception):
    """General media error exception"""


class FSFilesStore:
<<<<<<< HEAD
    def __init__(self, basedir: Union[str, PathLike]):
        basedir = _to_string(basedir)
        if '://' in basedir:
            basedir = basedir.split('://', 1)[1]
=======
    def __init__(self, basedir: str):
        if "://" in basedir:
            basedir = basedir.split("://", 1)[1]
>>>>>>> e71eab69
        self.basedir = basedir
        self._mkdir(Path(self.basedir))
        self.created_directories: DefaultDict[str, Set[str]] = defaultdict(set)

    def persist_file(self, path: str, buf, info, meta=None, headers=None):
        absolute_path = self._get_filesystem_path(path)
        self._mkdir(absolute_path.parent, info)
        absolute_path.write_bytes(buf.getvalue())

    def stat_file(self, path: str, info):
        absolute_path = self._get_filesystem_path(path)
        try:
            last_modified = absolute_path.stat().st_mtime
        except os.error:
            return {}

        with absolute_path.open("rb") as f:
            checksum = md5sum(f)

        return {"last_modified": last_modified, "checksum": checksum}

<<<<<<< HEAD
    def _get_filesystem_path(self, path: Union[str, PathLike]) -> Path:
        path_comps = _to_string(path).split('/')
=======
    def _get_filesystem_path(self, path: str) -> Path:
        path_comps = path.split("/")
>>>>>>> e71eab69
        return Path(self.basedir, *path_comps)

    def _mkdir(self, dirname: Path, domain: Optional[str] = None):
        seen = self.created_directories[domain] if domain else set()
        if str(dirname) not in seen:
            if not dirname.exists():
                dirname.mkdir(parents=True)
            seen.add(str(dirname))


class S3FilesStore:
    AWS_ACCESS_KEY_ID = None
    AWS_SECRET_ACCESS_KEY = None
    AWS_SESSION_TOKEN = None
    AWS_ENDPOINT_URL = None
    AWS_REGION_NAME = None
    AWS_USE_SSL = None
    AWS_VERIFY = None

    POLICY = "private"  # Overridden from settings.FILES_STORE_S3_ACL in FilesPipeline.from_settings
    HEADERS = {
        "Cache-Control": "max-age=172800",
    }

    def __init__(self, uri):
        if not is_botocore_available():
            raise NotConfigured("missing botocore library")
        import botocore.session

        session = botocore.session.get_session()
        self.s3_client = session.create_client(
            "s3",
            aws_access_key_id=self.AWS_ACCESS_KEY_ID,
            aws_secret_access_key=self.AWS_SECRET_ACCESS_KEY,
            aws_session_token=self.AWS_SESSION_TOKEN,
            endpoint_url=self.AWS_ENDPOINT_URL,
            region_name=self.AWS_REGION_NAME,
            use_ssl=self.AWS_USE_SSL,
            verify=self.AWS_VERIFY,
        )
        if not uri.startswith("s3://"):
            raise ValueError(f"Incorrect URI scheme in {uri}, expected 's3'")
        self.bucket, self.prefix = uri[5:].split("/", 1)

    def stat_file(self, path, info):
        def _onsuccess(boto_key):
            checksum = boto_key["ETag"].strip('"')
            last_modified = boto_key["LastModified"]
            modified_stamp = time.mktime(last_modified.timetuple())
            return {"checksum": checksum, "last_modified": modified_stamp}

        return self._get_boto_key(path).addCallback(_onsuccess)

    def _get_boto_key(self, path):
        key_name = f"{self.prefix}{path}"
        return threads.deferToThread(
            self.s3_client.head_object, Bucket=self.bucket, Key=key_name
        )

    def persist_file(self, path, buf, info, meta=None, headers=None):
        """Upload file to S3 storage"""
        key_name = f"{self.prefix}{path}"
        buf.seek(0)
        extra = self._headers_to_botocore_kwargs(self.HEADERS)
        if headers:
            extra.update(self._headers_to_botocore_kwargs(headers))
        return threads.deferToThread(
            self.s3_client.put_object,
            Bucket=self.bucket,
            Key=key_name,
            Body=buf,
            Metadata={k: str(v) for k, v in (meta or {}).items()},
            ACL=self.POLICY,
            **extra,
        )

    def _headers_to_botocore_kwargs(self, headers):
        """Convert headers to botocore keyword arguments."""
        # This is required while we need to support both boto and botocore.
        mapping = CaselessDict(
            {
                "Content-Type": "ContentType",
                "Cache-Control": "CacheControl",
                "Content-Disposition": "ContentDisposition",
                "Content-Encoding": "ContentEncoding",
                "Content-Language": "ContentLanguage",
                "Content-Length": "ContentLength",
                "Content-MD5": "ContentMD5",
                "Expires": "Expires",
                "X-Amz-Grant-Full-Control": "GrantFullControl",
                "X-Amz-Grant-Read": "GrantRead",
                "X-Amz-Grant-Read-ACP": "GrantReadACP",
                "X-Amz-Grant-Write-ACP": "GrantWriteACP",
                "X-Amz-Object-Lock-Legal-Hold": "ObjectLockLegalHoldStatus",
                "X-Amz-Object-Lock-Mode": "ObjectLockMode",
                "X-Amz-Object-Lock-Retain-Until-Date": "ObjectLockRetainUntilDate",
                "X-Amz-Request-Payer": "RequestPayer",
                "X-Amz-Server-Side-Encryption": "ServerSideEncryption",
                "X-Amz-Server-Side-Encryption-Aws-Kms-Key-Id": "SSEKMSKeyId",
                "X-Amz-Server-Side-Encryption-Context": "SSEKMSEncryptionContext",
                "X-Amz-Server-Side-Encryption-Customer-Algorithm": "SSECustomerAlgorithm",
                "X-Amz-Server-Side-Encryption-Customer-Key": "SSECustomerKey",
                "X-Amz-Server-Side-Encryption-Customer-Key-Md5": "SSECustomerKeyMD5",
                "X-Amz-Storage-Class": "StorageClass",
                "X-Amz-Tagging": "Tagging",
                "X-Amz-Website-Redirect-Location": "WebsiteRedirectLocation",
            }
        )
        extra = {}
        for key, value in headers.items():
            try:
                kwarg = mapping[key]
            except KeyError:
                raise TypeError(f'Header "{key}" is not supported by botocore')
            else:
                extra[kwarg] = value
        return extra


class GCSFilesStore:

    GCS_PROJECT_ID = None

    CACHE_CONTROL = "max-age=172800"

    # The bucket's default object ACL will be applied to the object.
    # Overridden from settings.FILES_STORE_GCS_ACL in FilesPipeline.from_settings.
    POLICY = None

    def __init__(self, uri):
        from google.cloud import storage

        client = storage.Client(project=self.GCS_PROJECT_ID)
        bucket, prefix = uri[5:].split("/", 1)
        self.bucket = client.bucket(bucket)
        self.prefix = prefix
        permissions = self.bucket.test_iam_permissions(
            ["storage.objects.get", "storage.objects.create"]
        )
        if "storage.objects.get" not in permissions:
            logger.warning(
                "No 'storage.objects.get' permission for GSC bucket %(bucket)s. "
                "Checking if files are up to date will be impossible. Files will be downloaded every time.",
                {"bucket": bucket},
            )
        if "storage.objects.create" not in permissions:
            logger.error(
                "No 'storage.objects.create' permission for GSC bucket %(bucket)s. Saving files will be impossible!",
                {"bucket": bucket},
            )

    def stat_file(self, path, info):
        def _onsuccess(blob):
            if blob:
                checksum = blob.md5_hash
                last_modified = time.mktime(blob.updated.timetuple())
                return {"checksum": checksum, "last_modified": last_modified}
            return {}

        blob_path = self._get_blob_path(path)
        return threads.deferToThread(self.bucket.get_blob, blob_path).addCallback(
            _onsuccess
        )

    def _get_content_type(self, headers):
        if headers and "Content-Type" in headers:
            return headers["Content-Type"]
        return "application/octet-stream"

    def _get_blob_path(self, path):
        return self.prefix + path

    def persist_file(self, path, buf, info, meta=None, headers=None):
        blob_path = self._get_blob_path(path)
        blob = self.bucket.blob(blob_path)
        blob.cache_control = self.CACHE_CONTROL
        blob.metadata = {k: str(v) for k, v in (meta or {}).items()}
        return threads.deferToThread(
            blob.upload_from_string,
            data=buf.getvalue(),
            content_type=self._get_content_type(headers),
            predefined_acl=self.POLICY,
        )


class FTPFilesStore:

    FTP_USERNAME = None
    FTP_PASSWORD = None
    USE_ACTIVE_MODE = None

    def __init__(self, uri):
        if not uri.startswith("ftp://"):
            raise ValueError(f"Incorrect URI scheme in {uri}, expected 'ftp'")
        u = urlparse(uri)
        self.port = u.port
        self.host = u.hostname
        self.port = int(u.port or 21)
        self.username = u.username or self.FTP_USERNAME
        self.password = u.password or self.FTP_PASSWORD
        self.basedir = u.path.rstrip("/")

    def persist_file(self, path, buf, info, meta=None, headers=None):
        path = f"{self.basedir}/{path}"
        return threads.deferToThread(
            ftp_store_file,
            path=path,
            file=buf,
            host=self.host,
            port=self.port,
            username=self.username,
            password=self.password,
            use_active_mode=self.USE_ACTIVE_MODE,
        )

    def stat_file(self, path, info):
        def _stat_file(path):
            try:
                ftp = FTP()
                ftp.connect(self.host, self.port)
                ftp.login(self.username, self.password)
                if self.USE_ACTIVE_MODE:
                    ftp.set_pasv(False)
                file_path = f"{self.basedir}/{path}"
                last_modified = float(ftp.voidcmd(f"MDTM {file_path}")[4:].strip())
                m = hashlib.md5()
                ftp.retrbinary(f"RETR {file_path}", m.update)
                return {"last_modified": last_modified, "checksum": m.hexdigest()}
            # The file doesn't exist
            except Exception:
                return {}

        return threads.deferToThread(_stat_file, path)


class FilesPipeline(MediaPipeline):
    """Abstract pipeline that implement the file downloading

    This pipeline tries to minimize network transfers and file processing,
    doing stat of the files and determining if file is new, up-to-date or
    expired.

    ``new`` files are those that pipeline never processed and needs to be
        downloaded from supplier site the first time.

    ``uptodate`` files are the ones that the pipeline processed and are still
        valid files.

    ``expired`` files are those that pipeline already processed but the last
        modification was made long time ago, so a reprocessing is recommended to
        refresh it in case of change.

    """

    MEDIA_NAME = "file"
    EXPIRES = 90
    STORE_SCHEMES = {
        "": FSFilesStore,
        "file": FSFilesStore,
        "s3": S3FilesStore,
        "gs": GCSFilesStore,
        "ftp": FTPFilesStore,
    }
    DEFAULT_FILES_URLS_FIELD = "file_urls"
    DEFAULT_FILES_RESULT_FIELD = "files"

    def __init__(self, store_uri, download_func=None, settings=None):
        store_uri = _to_string(store_uri)
        if not store_uri:
            raise NotConfigured

        if isinstance(settings, dict) or settings is None:
            settings = Settings(settings)
        cls_name = "FilesPipeline"
        self.store = self._get_store(store_uri)
        resolve = functools.partial(
            self._key_for_pipe, base_class_name=cls_name, settings=settings
        )
        self.expires = settings.getint(resolve("FILES_EXPIRES"), self.EXPIRES)
        if not hasattr(self, "FILES_URLS_FIELD"):
            self.FILES_URLS_FIELD = self.DEFAULT_FILES_URLS_FIELD
        if not hasattr(self, "FILES_RESULT_FIELD"):
            self.FILES_RESULT_FIELD = self.DEFAULT_FILES_RESULT_FIELD
        self.files_urls_field = settings.get(
            resolve("FILES_URLS_FIELD"), self.FILES_URLS_FIELD
        )
        self.files_result_field = settings.get(
            resolve("FILES_RESULT_FIELD"), self.FILES_RESULT_FIELD
        )

        super().__init__(download_func=download_func, settings=settings)

    @classmethod
    def from_settings(cls, settings):
        s3store = cls.STORE_SCHEMES["s3"]
        s3store.AWS_ACCESS_KEY_ID = settings["AWS_ACCESS_KEY_ID"]
        s3store.AWS_SECRET_ACCESS_KEY = settings["AWS_SECRET_ACCESS_KEY"]
        s3store.AWS_SESSION_TOKEN = settings["AWS_SESSION_TOKEN"]
        s3store.AWS_ENDPOINT_URL = settings["AWS_ENDPOINT_URL"]
        s3store.AWS_REGION_NAME = settings["AWS_REGION_NAME"]
        s3store.AWS_USE_SSL = settings["AWS_USE_SSL"]
        s3store.AWS_VERIFY = settings["AWS_VERIFY"]
        s3store.POLICY = settings["FILES_STORE_S3_ACL"]

        gcs_store = cls.STORE_SCHEMES["gs"]
        gcs_store.GCS_PROJECT_ID = settings["GCS_PROJECT_ID"]
        gcs_store.POLICY = settings["FILES_STORE_GCS_ACL"] or None

        ftp_store = cls.STORE_SCHEMES["ftp"]
        ftp_store.FTP_USERNAME = settings["FTP_USER"]
        ftp_store.FTP_PASSWORD = settings["FTP_PASSWORD"]
        ftp_store.USE_ACTIVE_MODE = settings.getbool("FEED_STORAGE_FTP_ACTIVE")

        store_uri = settings["FILES_STORE"]
        return cls(store_uri, settings=settings)

    def _get_store(self, uri: str):
        if Path(uri).is_absolute():  # to support win32 paths like: C:\\some\dir
            scheme = "file"
        else:
            scheme = urlparse(uri).scheme
        store_cls = self.STORE_SCHEMES[scheme]
        return store_cls(uri)

    def media_to_download(self, request, info, *, item=None):
        def _onsuccess(result):
            if not result:
                return  # returning None force download

            last_modified = result.get("last_modified", None)
            if not last_modified:
                return  # returning None force download

            age_seconds = time.time() - last_modified
            age_days = age_seconds / 60 / 60 / 24
            if age_days > self.expires:
                return  # returning None force download

            referer = referer_str(request)
            logger.debug(
                "File (uptodate): Downloaded %(medianame)s from %(request)s "
                "referred in <%(referer)s>",
                {"medianame": self.MEDIA_NAME, "request": request, "referer": referer},
                extra={"spider": info.spider},
            )
            self.inc_stats(info.spider, "uptodate")

            checksum = result.get("checksum", None)
            return {
                "url": request.url,
                "path": path,
                "checksum": checksum,
                "status": "uptodate",
            }

        path = self.file_path(request, info=info, item=item)
        dfd = defer.maybeDeferred(self.store.stat_file, path, info)
        dfd.addCallbacks(_onsuccess, lambda _: None)
        dfd.addErrback(
            lambda f: logger.error(
                self.__class__.__name__ + ".store.stat_file",
                exc_info=failure_to_exc_info(f),
                extra={"spider": info.spider},
            )
        )
        return dfd

    def media_failed(self, failure, request, info):
        if not isinstance(failure.value, IgnoreRequest):
            referer = referer_str(request)
            logger.warning(
                "File (unknown-error): Error downloading %(medianame)s from "
                "%(request)s referred in <%(referer)s>: %(exception)s",
                {
                    "medianame": self.MEDIA_NAME,
                    "request": request,
                    "referer": referer,
                    "exception": failure.value,
                },
                extra={"spider": info.spider},
            )

        raise FileException

    def media_downloaded(self, response, request, info, *, item=None):
        referer = referer_str(request)

        if response.status != 200:
            logger.warning(
                "File (code: %(status)s): Error downloading file from "
                "%(request)s referred in <%(referer)s>",
                {"status": response.status, "request": request, "referer": referer},
                extra={"spider": info.spider},
            )
            raise FileException("download-error")

        if not response.body:
            logger.warning(
                "File (empty-content): Empty file from %(request)s referred "
                "in <%(referer)s>: no-content",
                {"request": request, "referer": referer},
                extra={"spider": info.spider},
            )
            raise FileException("empty-content")

        status = "cached" if "cached" in response.flags else "downloaded"
        logger.debug(
            "File (%(status)s): Downloaded file from %(request)s referred in "
            "<%(referer)s>",
            {"status": status, "request": request, "referer": referer},
            extra={"spider": info.spider},
        )
        self.inc_stats(info.spider, status)

        try:
            path = self.file_path(request, response=response, info=info, item=item)
            checksum = self.file_downloaded(response, request, info, item=item)
        except FileException as exc:
            logger.warning(
                "File (error): Error processing file from %(request)s "
                "referred in <%(referer)s>: %(errormsg)s",
                {"request": request, "referer": referer, "errormsg": str(exc)},
                extra={"spider": info.spider},
                exc_info=True,
            )
            raise
        except Exception as exc:
            logger.error(
                "File (unknown-error): Error processing file from %(request)s "
                "referred in <%(referer)s>",
                {"request": request, "referer": referer},
                exc_info=True,
                extra={"spider": info.spider},
            )
            raise FileException(str(exc))

        return {
            "url": request.url,
            "path": path,
            "checksum": checksum,
            "status": status,
        }

    def inc_stats(self, spider, status):
        spider.crawler.stats.inc_value("file_count", spider=spider)
        spider.crawler.stats.inc_value(f"file_status_count/{status}", spider=spider)

    # Overridable Interface
    def get_media_requests(self, item, info):
        urls = ItemAdapter(item).get(self.files_urls_field, [])
        return [Request(u) for u in urls]

    def file_downloaded(self, response, request, info, *, item=None):
        path = self.file_path(request, response=response, info=info, item=item)
        buf = BytesIO(response.body)
        checksum = md5sum(buf)
        buf.seek(0)
        self.store.persist_file(path, buf, info)
        return checksum

    def item_completed(self, results, item, info):
        with suppress(KeyError):
            ItemAdapter(item)[self.files_result_field] = [x for ok, x in results if ok]
        return item

    def file_path(self, request, response=None, info=None, *, item=None):
        media_guid = hashlib.sha1(to_bytes(request.url)).hexdigest()
        media_ext = Path(request.url).suffix
        # Handles empty and wild extensions by trying to guess the
        # mime type then extension or default to empty string otherwise
        if media_ext not in mimetypes.types_map:
            media_ext = ""
            media_type = mimetypes.guess_type(request.url)[0]
            if media_type:
                media_ext = mimetypes.guess_extension(media_type)
        return f"full/{media_guid}{media_ext}"<|MERGE_RESOLUTION|>--- conflicted
+++ resolved
@@ -46,16 +46,10 @@
 
 
 class FSFilesStore:
-<<<<<<< HEAD
     def __init__(self, basedir: Union[str, PathLike]):
         basedir = _to_string(basedir)
-        if '://' in basedir:
-            basedir = basedir.split('://', 1)[1]
-=======
-    def __init__(self, basedir: str):
         if "://" in basedir:
             basedir = basedir.split("://", 1)[1]
->>>>>>> e71eab69
         self.basedir = basedir
         self._mkdir(Path(self.basedir))
         self.created_directories: DefaultDict[str, Set[str]] = defaultdict(set)
@@ -77,13 +71,8 @@
 
         return {"last_modified": last_modified, "checksum": checksum}
 
-<<<<<<< HEAD
     def _get_filesystem_path(self, path: Union[str, PathLike]) -> Path:
-        path_comps = _to_string(path).split('/')
-=======
-    def _get_filesystem_path(self, path: str) -> Path:
-        path_comps = path.split("/")
->>>>>>> e71eab69
+        path_comps = _to_string(path).split("/")
         return Path(self.basedir, *path_comps)
 
     def _mkdir(self, dirname: Path, domain: Optional[str] = None):
