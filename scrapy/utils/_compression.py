import zlib
from io import BytesIO
from warnings import warn

from scrapy.exceptions import ScrapyDeprecationWarning

try:
    try:
        import brotli
    except ImportError:
        import brotlicffi as brotli
except ImportError:
    pass
else:
    try:
        brotli.Decompressor.process
    except AttributeError:
        warn(
            (
                "You have brotlipy installed, and Scrapy will use it, but "
                "Scrapy support for brotlipy is deprecated and will stop "
                "working in a future version of Scrapy. brotlipy itself is "
<<<<<<< HEAD
                "deprecated, it has been superseded by brotlicffi (not "
                "currently supported by Scrapy). Please, uninstall brotlipy "
                "and install brotli instead. brotlipy has the same import "
=======
                "deprecated, it has been superseded by brotlicffi. "
                "Please, uninstall brotlipy "
                "and install brotli or brotlicffi instead. brotlipy has the same import "
>>>>>>> b8e333c8
                "name as brotli, so keeping both installed is strongly "
                "discouraged."
            ),
            ScrapyDeprecationWarning,
        )

        def _brotli_decompress(decompressor, data):
            return decompressor.decompress(data)

    else:

        def _brotli_decompress(decompressor, data):
            return decompressor.process(data)


try:
    import zstandard
except ImportError:
    pass


_CHUNK_SIZE = 65536  # 64 KiB


class _DecompressionMaxSizeExceeded(ValueError):
    pass


def _inflate(data: bytes, *, max_size: int = 0) -> bytes:
    decompressor = zlib.decompressobj()
    raw_decompressor = zlib.decompressobj(wbits=-15)
    input_stream = BytesIO(data)
    output_stream = BytesIO()
    output_chunk = b"."
    decompressed_size = 0
    while output_chunk:
        input_chunk = input_stream.read(_CHUNK_SIZE)
        try:
            output_chunk = decompressor.decompress(input_chunk)
        except zlib.error:
            if decompressor != raw_decompressor:
                # ugly hack to work with raw deflate content that may
                # be sent by microsoft servers. For more information, see:
                # http://carsten.codimi.de/gzip.yaws/
                # http://www.port80software.com/200ok/archive/2005/10/31/868.aspx
                # http://www.gzip.org/zlib/zlib_faq.html#faq38
                decompressor = raw_decompressor
                output_chunk = decompressor.decompress(input_chunk)
            else:
                raise
        decompressed_size += len(output_chunk)
        if max_size and decompressed_size > max_size:
            raise _DecompressionMaxSizeExceeded(
                f"The number of bytes decompressed so far "
                f"({decompressed_size} B) exceed the specified maximum "
                f"({max_size} B)."
            )
        output_stream.write(output_chunk)
    output_stream.seek(0)
    return output_stream.read()


def _unbrotli(data: bytes, *, max_size: int = 0) -> bytes:
    decompressor = brotli.Decompressor()
    input_stream = BytesIO(data)
    output_stream = BytesIO()
    output_chunk = b"."
    decompressed_size = 0
    while output_chunk:
        input_chunk = input_stream.read(_CHUNK_SIZE)
        output_chunk = _brotli_decompress(decompressor, input_chunk)
        decompressed_size += len(output_chunk)
        if max_size and decompressed_size > max_size:
            raise _DecompressionMaxSizeExceeded(
                f"The number of bytes decompressed so far "
                f"({decompressed_size} B) exceed the specified maximum "
                f"({max_size} B)."
            )
        output_stream.write(output_chunk)
    output_stream.seek(0)
    return output_stream.read()


def _unzstd(data: bytes, *, max_size: int = 0) -> bytes:
    decompressor = zstandard.ZstdDecompressor()
    stream_reader = decompressor.stream_reader(BytesIO(data))
    output_stream = BytesIO()
    output_chunk = b"."
    decompressed_size = 0
    while output_chunk:
        output_chunk = stream_reader.read(_CHUNK_SIZE)
        decompressed_size += len(output_chunk)
        if max_size and decompressed_size > max_size:
            raise _DecompressionMaxSizeExceeded(
                f"The number of bytes decompressed so far "
                f"({decompressed_size} B) exceed the specified maximum "
                f"({max_size} B)."
            )
        output_stream.write(output_chunk)
    output_stream.seek(0)
    return output_stream.read()<|MERGE_RESOLUTION|>--- conflicted
+++ resolved
@@ -20,17 +20,10 @@
                 "You have brotlipy installed, and Scrapy will use it, but "
                 "Scrapy support for brotlipy is deprecated and will stop "
                 "working in a future version of Scrapy. brotlipy itself is "
-<<<<<<< HEAD
-                "deprecated, it has been superseded by brotlicffi (not "
-                "currently supported by Scrapy). Please, uninstall brotlipy "
-                "and install brotli instead. brotlipy has the same import "
-=======
-                "deprecated, it has been superseded by brotlicffi. "
-                "Please, uninstall brotlipy "
-                "and install brotli or brotlicffi instead. brotlipy has the same import "
->>>>>>> b8e333c8
-                "name as brotli, so keeping both installed is strongly "
-                "discouraged."
+                "deprecated, it has been superseded by brotlicffi. Please, "
+                "uninstall brotlipy and install brotli or brotlicffi instead. "
+                "brotlipy has the same import name as brotli, so keeping both "
+                "installed is strongly discouraged."
             ),
             ScrapyDeprecationWarning,
         )
