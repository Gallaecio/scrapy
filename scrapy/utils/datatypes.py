"""
This module contains data types used by Scrapy which are not included in the
Python Standard Library.

This module must not depend on any module outside the Standard Library.
"""

import copy
import collections
from collections.abc import Mapping
import warnings

from scrapy.exceptions import ScrapyDeprecationWarning


class MultiValueDictKeyError(KeyError):
    def __init__(self, *args, **kwargs):
        warnings.warn(
            "scrapy.utils.datatypes.MultiValueDictKeyError is deprecated "
            "and will be removed in future releases.",
            category=ScrapyDeprecationWarning,
            stacklevel=2
        )
        super(MultiValueDictKeyError, self).__init__(*args, **kwargs)


class MultiValueDict(dict):
    """
    A subclass of dictionary customized to handle multiple values for the same key.

    >>> d = MultiValueDict({'name': ['Adrian', 'Simon'], 'position': ['Developer']})
    >>> d['name']
    'Simon'
    >>> d.getlist('name')
    ['Adrian', 'Simon']
    >>> d.get('lastname', 'nonexistent')
    'nonexistent'
    >>> d.setlist('lastname', ['Holovaty', 'Willison'])

    This class exists to solve the irritating problem raised by cgi.parse_qs,
    which returns a list for every key, even though most Web forms submit
    single name-value pairs.
    """
    def __init__(self, key_to_list_mapping=()):
        warnings.warn("scrapy.utils.datatypes.MultiValueDict is deprecated "
                      "and will be removed in future releases.",
                      category=ScrapyDeprecationWarning,
                      stacklevel=2)
        dict.__init__(self, key_to_list_mapping)

    def __repr__(self):
        return "<%s: %s>" % (self.__class__.__name__, dict.__repr__(self))

    def __getitem__(self, key):
        """
        Returns the last data value for this key, or [] if it's an empty list;
        raises KeyError if not found.
        """
        try:
            list_ = dict.__getitem__(self, key)
        except KeyError:
            raise MultiValueDictKeyError("Key %r not found in %r" % (key, self))
        try:
            return list_[-1]
        except IndexError:
            return []

    def __setitem__(self, key, value):
        dict.__setitem__(self, key, [value])

    def __copy__(self):
        return self.__class__(dict.items(self))

    def __deepcopy__(self, memo=None):
        if memo is None:
            memo = {}
        result = self.__class__()
        memo[id(self)] = result
        for key, value in dict.items(self):
            dict.__setitem__(result, copy.deepcopy(key, memo), copy.deepcopy(value, memo))
        return result

    def get(self, key, default=None):
        "Returns the default value if the requested data doesn't exist"
        try:
            val = self[key]
        except KeyError:
            return default
        if val == []:
            return default
        return val

    def getlist(self, key):
        "Returns an empty list if the requested data doesn't exist"
        try:
            return dict.__getitem__(self, key)
        except KeyError:
            return []

    def setlist(self, key, list_):
        dict.__setitem__(self, key, list_)

    def setdefault(self, key, default=None):
        if key not in self:
            self[key] = default
        return self[key]

    def setlistdefault(self, key, default_list=()):
        if key not in self:
            self.setlist(key, default_list)
        return self.getlist(key)

    def appendlist(self, key, value):
        "Appends an item to the internal list associated with key"
        self.setlistdefault(key, [])
        dict.__setitem__(self, key, self.getlist(key) + [value])

    def items(self):
        """
        Returns a list of (key, value) pairs, where value is the last item in
        the list associated with the key.
        """
        return [(key, self[key]) for key in self.keys()]

    def lists(self):
        "Returns a list of (key, list) pairs."
        return dict.items(self)

    def values(self):
        "Returns a list of the last value on every key list."
        return [self[key] for key in self.keys()]

    def copy(self):
        "Returns a copy of this object."
        return self.__deepcopy__()

    def update(self, *args, **kwargs):
        "update() extends rather than replaces existing key lists. Also accepts keyword args."
        if len(args) > 1:
            raise TypeError("update expected at most 1 arguments, got %d" % len(args))
        if args:
            other_dict = args[0]
            if isinstance(other_dict, MultiValueDict):
                for key, value_list in other_dict.lists():
                    self.setlistdefault(key, []).extend(value_list)
            else:
                try:
                    for key, value in other_dict.items():
                        self.setlistdefault(key, []).append(value)
                except TypeError:
                    raise ValueError("MultiValueDict.update() takes either a MultiValueDict or dictionary")
        for key, value in kwargs.items():
            self.setlistdefault(key, []).append(value)


class SiteNode(object):
    """Class to represent a site node (page, image or any other file)"""

    def __init__(self, url):
        warnings.warn(
            "scrapy.utils.datatypes.SiteNode is deprecated "
            "and will be removed in future releases.",
            category=ScrapyDeprecationWarning,
            stacklevel=2
        )

        self.url = url
        self.itemnames = []
        self.children = []
        self.parent = None

    def add_child(self, node):
        self.children.append(node)
        node.parent = self

    def to_string(self, level=0):
        s = "%s%s\n" % ('  '*level, self.url)
        if self.itemnames:
            for n in self.itemnames:
                s += "%sScraped: %s\n" % ('  '*(level+1), n)
        for node in self.children:
            s += node.to_string(level+1)
        return s


class CaselessDict(dict):

    __slots__ = ()

    def __init__(self, seq=None):
        super(CaselessDict, self).__init__()
        if seq:
            self.update(seq)

    def __getitem__(self, key):
        return dict.__getitem__(self, self.normkey(key))

    def __setitem__(self, key, value):
        dict.__setitem__(self, self.normkey(key), self.normvalue(value))

    def __delitem__(self, key):
        dict.__delitem__(self, self.normkey(key))

    def __contains__(self, key):
        return dict.__contains__(self, self.normkey(key))
    has_key = __contains__

    def __copy__(self):
        return self.__class__(self)
    copy = __copy__

    def normkey(self, key):
        """Method to normalize dictionary key access"""
        return key.lower()

    def normvalue(self, value):
        """Method to normalize values prior to be setted"""
        return value

    def get(self, key, def_val=None):
        return dict.get(self, self.normkey(key), self.normvalue(def_val))

    def setdefault(self, key, def_val=None):
        return dict.setdefault(self, self.normkey(key), self.normvalue(def_val))

    def update(self, seq):
        seq = seq.items() if isinstance(seq, collections.abc.Mapping) else seq
        iseq = ((self.normkey(k), self.normvalue(v)) for k, v in seq)
        super(CaselessDict, self).update(iseq)

    @classmethod
    def fromkeys(cls, keys, value=None):
        return cls((k, value) for k in keys)

    def pop(self, key, *args):
        return dict.pop(self, self.normkey(key), *args)


<<<<<<< HEAD
=======
class MergeDict(object):
    """
    A simple class for creating new "virtual" dictionaries that actually look
    up values in more than one dictionary, passed in the ``__init__`` method.

    If a key appears in more than one of the given dictionaries, only the
    first occurrence will be used.
    """
    def __init__(self, *dicts):
        warnings.warn(
            "scrapy.utils.datatypes.MergeDict is deprecated in favor "
            "of collections.ChainMap (introduced in Python 3.3)",
            category=ScrapyDeprecationWarning,
            stacklevel=2,
        )
        self.dicts = dicts

    def __getitem__(self, key):
        for dict_ in self.dicts:
            try:
                return dict_[key]
            except KeyError:
                pass
        raise KeyError

    def __copy__(self):
        return self.__class__(*self.dicts)

    def get(self, key, default=None):
        try:
            return self[key]
        except KeyError:
            return default

    def getlist(self, key):
        for dict_ in self.dicts:
            if key in dict_.keys():
                return dict_.getlist(key)
        return []

    def items(self):
        item_list = []
        for dict_ in self.dicts:
            item_list.extend(dict_.items())
        return item_list

    def has_key(self, key):
        for dict_ in self.dicts:
            if key in dict_:
                return True
        return False

    __contains__ = has_key

    def copy(self):
        """Returns a copy of this object."""
        return self.__copy__()


>>>>>>> 78ad0163
class LocalCache(collections.OrderedDict):
    """Dictionary with a finite number of keys.

    Older items expires first.

    """

    def __init__(self, limit=None):
        super(LocalCache, self).__init__()
        self.limit = limit

    def __setitem__(self, key, value):
        if self.limit:
            while len(self) >= self.limit:
                self.popitem(last=False)
        super(LocalCache, self).__setitem__(key, value)


class SequenceExclude(object):
    """Object to test if an item is NOT within some sequence."""

    def __init__(self, seq):
        self.seq = seq

    def __contains__(self, item):
        return item not in self.seq<|MERGE_RESOLUTION|>--- conflicted
+++ resolved
@@ -5,10 +5,10 @@
 This module must not depend on any module outside the Standard Library.
 """
 
+import collections
 import copy
-import collections
+import warnings
 from collections.abc import Mapping
-import warnings
 
 from scrapy.exceptions import ScrapyDeprecationWarning
 
@@ -224,7 +224,7 @@
         return dict.setdefault(self, self.normkey(key), self.normvalue(def_val))
 
     def update(self, seq):
-        seq = seq.items() if isinstance(seq, collections.abc.Mapping) else seq
+        seq = seq.items() if isinstance(seq, Mapping) else seq
         iseq = ((self.normkey(k), self.normvalue(v)) for k, v in seq)
         super(CaselessDict, self).update(iseq)
 
@@ -236,68 +236,6 @@
         return dict.pop(self, self.normkey(key), *args)
 
 
-<<<<<<< HEAD
-=======
-class MergeDict(object):
-    """
-    A simple class for creating new "virtual" dictionaries that actually look
-    up values in more than one dictionary, passed in the ``__init__`` method.
-
-    If a key appears in more than one of the given dictionaries, only the
-    first occurrence will be used.
-    """
-    def __init__(self, *dicts):
-        warnings.warn(
-            "scrapy.utils.datatypes.MergeDict is deprecated in favor "
-            "of collections.ChainMap (introduced in Python 3.3)",
-            category=ScrapyDeprecationWarning,
-            stacklevel=2,
-        )
-        self.dicts = dicts
-
-    def __getitem__(self, key):
-        for dict_ in self.dicts:
-            try:
-                return dict_[key]
-            except KeyError:
-                pass
-        raise KeyError
-
-    def __copy__(self):
-        return self.__class__(*self.dicts)
-
-    def get(self, key, default=None):
-        try:
-            return self[key]
-        except KeyError:
-            return default
-
-    def getlist(self, key):
-        for dict_ in self.dicts:
-            if key in dict_.keys():
-                return dict_.getlist(key)
-        return []
-
-    def items(self):
-        item_list = []
-        for dict_ in self.dicts:
-            item_list.extend(dict_.items())
-        return item_list
-
-    def has_key(self, key):
-        for dict_ in self.dicts:
-            if key in dict_:
-                return True
-        return False
-
-    __contains__ = has_key
-
-    def copy(self):
-        """Returns a copy of this object."""
-        return self.__copy__()
-
-
->>>>>>> 78ad0163
 class LocalCache(collections.OrderedDict):
     """Dictionary with a finite number of keys.
 
