--- conflicted
+++ resolved
@@ -46,18 +46,13 @@
     is provided only for reference, since it's not the exact stream of bytes
     that was received (that's not exposed by Twisted).
     """
-<<<<<<< HEAD
-    s = b"HTTP/1.1 " + bytes(str(response.status)) + b" " + \
-        bytes(http.RESPONSES.get(response.status, b'')) + b"\r\n"
-=======
     values = [
         b"HTTP/1.1 ",
-        to_bytes(str(response.status)),
+        bytes(str(response.status)),
         b" ",
-        to_bytes(http.RESPONSES.get(response.status, b'')),
+        bytes(http.RESPONSES.get(response.status, b'')),
         b"\r\n",
     ]
->>>>>>> 0ebba175
     if response.headers:
         values.extend([response.headers.to_string(), b"\r\n"])
     values.extend([b"\r\n", response.body])
