"""
This module contains some assorted functions used in tests
"""

from __future__ import absolute_import
from posixpath import split
import asyncio
import os

from importlib import import_module
from twisted.trial.unittest import SkipTest
from tests import mock

from scrapy.exceptions import NotConfigured
from scrapy.utils.boto import is_botocore


def assert_aws_environ():
    """Asserts the current environment is suitable for running AWS testsi.
    Raises SkipTest with the reason if it's not.
    """
    skip_if_no_boto()
    if 'AWS_ACCESS_KEY_ID' not in os.environ:
        raise SkipTest("AWS keys not found")


def assert_gcs_environ():
    if 'GCS_PROJECT_ID' not in os.environ:
        raise SkipTest("GCS_PROJECT_ID not found")


def skip_if_no_boto():
    try:
        is_botocore()
    except NotConfigured as e:
        raise SkipTest(e)


def get_s3_content_and_delete(bucket, path, with_key=False):
    """ Get content from s3 key, and delete key afterwards.
    """
    if is_botocore():
        import botocore.session
        session = botocore.session.get_session()
        client = session.create_client('s3')
        key = client.get_object(Bucket=bucket, Key=path)
        content = key['Body'].read()
        client.delete_object(Bucket=bucket, Key=path)
    else:
        import boto
        # assuming boto=2.2.2
        bucket = boto.connect_s3().get_bucket(bucket, validate=False)
        key = bucket.get_key(path)
        content = key.get_contents_as_string()
        bucket.delete_key(path)
    return (content, key) if with_key else content


def get_gcs_content_and_delete(bucket, path):
    from google.cloud import storage
    client = storage.Client(project=os.environ.get('GCS_PROJECT_ID'))
    bucket = client.get_bucket(bucket)
    blob = bucket.get_blob(path)
    content = blob.download_as_string()
    acl = list(blob.acl)  # loads acl before it will be deleted
    bucket.delete_blob(path)
    return content, acl, blob


def get_ftp_content_and_delete(
        path, host, port, username,
        password, use_active_mode=False):
    from ftplib import FTP
    ftp = FTP()
    ftp.connect(host, port)
    ftp.login(username, password)
    if use_active_mode:
        ftp.set_pasv(False)
    ftp_data = []

    def buffer_data(data):
        ftp_data.append(data)
    ftp.retrbinary('RETR %s' % path, buffer_data)
    dirname, filename = split(path)
    ftp.cwd(dirname)
    ftp.delete(filename)
    return "".join(ftp_data)


def get_crawler(spidercls=None, settings_dict=None):
    """Return an unconfigured Crawler object. If settings_dict is given, it
    will be used to populate the crawler settings with a project level
    priority.
    """
    from scrapy.crawler import CrawlerRunner
    from scrapy.spiders import Spider

    runner = CrawlerRunner(settings_dict)
    return runner.create_crawler(spidercls or Spider)


def get_pythonpath():
    """Return a PYTHONPATH suitable to use in processes so that they find this
    installation of Scrapy"""
    scrapy_path = import_module('scrapy').__path__[0]
    return os.path.dirname(scrapy_path) + os.pathsep + os.environ.get('PYTHONPATH', '')


def get_testenv():
    """Return a OS environment dict suitable to fork processes that need to import
    this installation of Scrapy, instead of a system installed one.
    """
    env = os.environ.copy()
    env['PYTHONPATH'] = get_pythonpath()
    return env


def assert_samelines(testcase, text1, text2, msg=None):
    """Asserts text1 and text2 have the same lines, ignoring differences in
    line endings between platforms
    """
    testcase.assertEqual(text1.splitlines(), text2.splitlines(), msg)

<<<<<<< HEAD
def mock_google_cloud_storage():
    """Creates autospec mocks for google-cloud-storage Client, Bucket and Blob
    classes and set their proper return values.
    """
    from google.cloud.storage import Client, Bucket, Blob
    client_mock = mock.create_autospec(Client)

    bucket_mock = mock.create_autospec(Bucket)
    client_mock.get_bucket.return_value = bucket_mock

    blob_mock = mock.create_autospec(Blob)
    bucket_mock.blob.return_value = blob_mock

    return (client_mock, bucket_mock, blob_mock)
=======

def get_from_asyncio_queue(value):
    q = asyncio.Queue()
    getter = q.get()
    q.put_nowait(value)
    return getter
>>>>>>> b0eaf114
<|MERGE_RESOLUTION|>--- conflicted
+++ resolved
@@ -121,7 +121,12 @@
     """
     testcase.assertEqual(text1.splitlines(), text2.splitlines(), msg)
 
-<<<<<<< HEAD
+def get_from_asyncio_queue(value):
+    q = asyncio.Queue()
+    getter = q.get()
+    q.put_nowait(value)
+    return getter
+
 def mock_google_cloud_storage():
     """Creates autospec mocks for google-cloud-storage Client, Bucket and Blob
     classes and set their proper return values.
@@ -135,12 +140,4 @@
     blob_mock = mock.create_autospec(Blob)
     bucket_mock.blob.return_value = blob_mock
 
-    return (client_mock, bucket_mock, blob_mock)
-=======
-
-def get_from_asyncio_queue(value):
-    q = asyncio.Queue()
-    getter = q.get()
-    q.put_nowait(value)
-    return getter
->>>>>>> b0eaf114
+    return (client_mock, bucket_mock, blob_mock)