--- conflicted
+++ resolved
@@ -42,33 +42,7 @@
         self._pool.maxPersistentPerHost = settings.getint('CONCURRENT_REQUESTS_PER_DOMAIN')
         self._pool._factory.noisy = False
 
-<<<<<<< HEAD
         self._contextFactory = load_context_factory_from_settings(settings, crawler)
-=======
-        self._sslMethod = openssl_methods[settings.get('DOWNLOADER_CLIENT_TLS_METHOD')]
-        self._contextFactoryClass = load_object(settings['DOWNLOADER_CLIENTCONTEXTFACTORY'])
-        # try method-aware context factory
-        try:
-            self._contextFactory = create_instance(
-                objcls=self._contextFactoryClass,
-                settings=settings,
-                crawler=crawler,
-                method=self._sslMethod,
-            )
-        except TypeError:
-            # use context factory defaults
-            self._contextFactory = create_instance(
-                objcls=self._contextFactoryClass,
-                settings=settings,
-                crawler=crawler,
-            )
-            msg = f"""
- '{settings["DOWNLOADER_CLIENTCONTEXTFACTORY"]}' does not accept `method` \
- argument (type OpenSSL.SSL method, e.g. OpenSSL.SSL.SSLv23_METHOD) and/or \
- `tls_verbose_logging` argument and/or `tls_ciphers` argument.\
- Please upgrade your context factory class to handle them or ignore them."""
-            warnings.warn(msg)
->>>>>>> be655b85
         self._default_maxsize = settings.getint('DOWNLOAD_MAXSIZE')
         self._default_warnsize = settings.getint('DOWNLOAD_WARNSIZE')
         self._fail_on_dataloss = settings.getbool('DOWNLOAD_FAIL_ON_DATALOSS')
