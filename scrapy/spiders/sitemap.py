import logging
import re

<<<<<<< HEAD
from scrapy.spiders import ignore_spider, Spider
=======
>>>>>>> 34e01a8a
from scrapy.http import Request, XmlResponse
from scrapy.spiders import Spider
from scrapy.utils.gz import gunzip, gzip_magic_number
from scrapy.utils.sitemap import Sitemap, sitemap_urls_from_robots

logger = logging.getLogger(__name__)


@ignore_spider
class SitemapSpider(Spider):
    sitemap_urls = ()
    sitemap_rules = [("", "parse")]
    sitemap_follow = [""]
    sitemap_alternate_links = False

    def __init__(self, *a, **kw):
        super().__init__(*a, **kw)
        self._cbs = []
        for r, c in self.sitemap_rules:
            if isinstance(c, str):
                c = getattr(self, c)
            self._cbs.append((regex(r), c))
        self._follow = [regex(x) for x in self.sitemap_follow]

    def start_requests(self):
        for url in self.sitemap_urls:
            yield Request(url, self._parse_sitemap)

    def sitemap_filter(self, entries):
        """This method can be used to filter sitemap entries by their
        attributes, for example, you can filter locs with lastmod greater
        than a given date (see docs).
        """
        for entry in entries:
            yield entry

    def _parse_sitemap(self, response):
        if response.url.endswith("/robots.txt"):
            for url in sitemap_urls_from_robots(response.text, base_url=response.url):
                yield Request(url, callback=self._parse_sitemap)
        else:
            body = self._get_sitemap_body(response)
            if body is None:
                logger.warning(
                    "Ignoring invalid sitemap: %(response)s",
                    {"response": response},
                    extra={"spider": self},
                )
                return

            s = Sitemap(body)
            it = self.sitemap_filter(s)

            if s.type == "sitemapindex":
                for loc in iterloc(it, self.sitemap_alternate_links):
                    if any(x.search(loc) for x in self._follow):
                        yield Request(loc, callback=self._parse_sitemap)
            elif s.type == "urlset":
                for loc in iterloc(it, self.sitemap_alternate_links):
                    for r, c in self._cbs:
                        if r.search(loc):
                            yield Request(loc, callback=c)
                            break

    def _get_sitemap_body(self, response):
        """Return the sitemap body contained in the given response,
        or None if the response is not a sitemap.
        """
        if isinstance(response, XmlResponse):
            return response.body
        if gzip_magic_number(response):
            return gunzip(response.body)
        # actual gzipped sitemap files are decompressed above ;
        # if we are here (response body is not gzipped)
        # and have a response for .xml.gz,
        # it usually means that it was already gunzipped
        # by HttpCompression middleware,
        # the HTTP response being sent with "Content-Encoding: gzip"
        # without actually being a .xml.gz file in the first place,
        # merely XML gzip-compressed on the fly,
        # in other word, here, we have plain XML
        if response.url.endswith(".xml") or response.url.endswith(".xml.gz"):
            return response.body


def regex(x):
    if isinstance(x, str):
        return re.compile(x)
    return x


def iterloc(it, alt=False):
    for d in it:
        yield d["loc"]

        # Also consider alternate URLs (xhtml:link rel="alternate")
        if alt and "alternate" in d:
            yield from d["alternate"]<|MERGE_RESOLUTION|>--- conflicted
+++ resolved
@@ -1,12 +1,8 @@
 import logging
 import re
 
-<<<<<<< HEAD
-from scrapy.spiders import ignore_spider, Spider
-=======
->>>>>>> 34e01a8a
 from scrapy.http import Request, XmlResponse
-from scrapy.spiders import Spider
+from scrapy.spiders import Spider, ignore_spider
 from scrapy.utils.gz import gunzip, gzip_magic_number
 from scrapy.utils.sitemap import Sitemap, sitemap_urls_from_robots
 
