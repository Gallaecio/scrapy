--- conflicted
+++ resolved
@@ -4,15 +4,10 @@
 
 See documentation in docs/topics/spiders.rst
 """
-<<<<<<< HEAD
-from scrapy.spiders import ignore_spider, Spider
-from scrapy.utils.iterators import xmliter, csviter
-=======
 from scrapy.exceptions import NotConfigured, NotSupported
 from scrapy.selector import Selector
-from scrapy.spiders import Spider
+from scrapy.spiders import Spider, ignore_spider
 from scrapy.utils.iterators import csviter, xmliter
->>>>>>> 34e01a8a
 from scrapy.utils.spider import iterate_spider_output
 
 
