--- conflicted
+++ resolved
@@ -6,13 +6,6 @@
 from pprint import pformat
 
 from scrapy.settings import default_settings
-
-
-<<<<<<< HEAD
-if six.PY2:
-    MutableMapping = collections.MutableMapping
-else:
-    MutableMapping = collections.abc.MutableMapping
 
 
 #: Dictionary that sets the key name and priority level of the default
@@ -25,8 +18,6 @@
 #:
 #: For a detailed explanation on each settings sources, see:
 #: :ref:`topics-settings`.
-=======
->>>>>>> a78e58af
 SETTINGS_PRIORITIES = {
     'default': 0,
     'command': 10,
