--- conflicted
+++ resolved
@@ -6,11 +6,8 @@
 
 
 class BaseDupeFilter:
-<<<<<<< HEAD
     """Dummy duplicate request filtering class (:setting:`DUPEFILTER_CLASS`)
     that does not filter out any request."""
-=======
->>>>>>> c207dbf9
 
     @classmethod
     def from_settings(cls, settings):
