--- conflicted
+++ resolved
@@ -1,12 +1,9 @@
 import logging
 import os
-<<<<<<< HEAD
-=======
 from typing import Optional, Set, Type, TypeVar
 from warnings import warn
 
 from twisted.internet.defer import Deferred
->>>>>>> d8223adf
 
 from scrapy.http.request import Request
 from scrapy.settings import BaseSettings
@@ -16,16 +13,13 @@
 from scrapy.utils.request import referer_str, RequestFingerprinter
 
 
-<<<<<<< HEAD
+BaseDupeFilterTV = TypeVar("BaseDupeFilterTV", bound="BaseDupeFilter")
+
+
 class BaseDupeFilter:
     """Dummy duplicate request filtering class (:setting:`DUPEFILTER_CLASS`)
     that does not filter out any request."""
-=======
-BaseDupeFilterTV = TypeVar("BaseDupeFilterTV", bound="BaseDupeFilter")
 
->>>>>>> d8223adf
-
-class BaseDupeFilter:
     @classmethod
     def from_settings(cls: Type[BaseDupeFilterTV], settings: BaseSettings) -> BaseDupeFilterTV:
         return cls()
@@ -33,12 +27,6 @@
     def request_seen(self, request: Request) -> bool:
         return False
 
-<<<<<<< HEAD
-    def open(self):
-        pass
-
-    def close(self, reason):
-=======
     def open(self) -> Optional[Deferred]:
         pass
 
@@ -47,7 +35,6 @@
 
     def log(self, request: Request, spider: Spider) -> None:
         """Log that a request has been filtered"""
->>>>>>> d8223adf
         pass
 
 
@@ -123,14 +110,9 @@
             self.file.write(fp + '\n')
         return False
 
-<<<<<<< HEAD
-    def request_fingerprint(self, request):
+    def request_fingerprint(self, request: Request) -> str:
         """Returns a string that uniquely identifies the specified request."""
         return request_fingerprint(request)
-=======
-    def request_fingerprint(self, request: Request) -> str:
-        return self.fingerprinter.fingerprint(request).hex()
->>>>>>> d8223adf
 
     def close(self, reason: str) -> None:
         if self.file:
