import six
import signal
import logging
import warnings

import sys
from twisted.internet import reactor, defer
from zope.interface.verify import verifyClass, DoesNotImplement

from scrapy import Spider
from scrapy.core.engine import ExecutionEngine
from scrapy.resolver import CachingThreadedResolver
from scrapy.interfaces import ISpiderLoader
from scrapy.extension import ExtensionManager
from scrapy.settings import overridden_settings, Settings
from scrapy.signalmanager import SignalManager
from scrapy.exceptions import ScrapyDeprecationWarning
from scrapy.utils.ossignal import install_shutdown_handlers, signal_names
from scrapy.utils.misc import load_object
from scrapy.utils.log import (
    LogCounterHandler, configure_logging, log_scrapy_info,
    get_scrapy_root_handler, install_scrapy_root_handler)
from scrapy import signals

logger = logging.getLogger(__name__)


class Crawler(object):
    """Manages one or more crawling sessions with the specified parameters,
    providing :ref:`downloader middlewares <topics-downloader-middleware>`,
    :ref:`spider middlewares <topics-spider-middleware>` and
    :ref:`extensions <topics-extensions>` access to all Scrapy core components
    at run time:
    :class:`engine <Crawler.engine>`,
    :class:`extensions <Crawler.extensions>`,
    :class:`settings <Crawler.settings>`,
    :class:`signals <Crawler.signals>`,
    :class:`spider <Crawler.spider>`,
    :class:`spiders <Crawler.spider>`,
    :class:`stats <Crawler.stats>`.

    *spidercls* must be a :class:`Spider <scrapy.Spider>` subclass. *settings*,
    if specified, should be either a :class:`dict` or an instance of
    :class:`Settings <scrapy.settings.Settings>`.
    """

    def __init__(self, spidercls, settings=None):
        if isinstance(spidercls, Spider):
            raise ValueError(
                'The spidercls argument must be a class, not an object')

        if isinstance(settings, dict) or settings is None:
            settings = Settings(settings)

        self.spidercls = spidercls

        #: :class:`Settings <scrapy.settings.Settings>` object that handles the
        #: :ref:`settings <topics-settings>` of this crawler.
        self.settings = settings.copy()

        self.spidercls.update_settings(self.settings)

<<<<<<< HEAD
        d = dict(overridden_settings(self.settings))
        logger.info("Overridden settings: %(settings)r", {'settings': d})

        #: :class:`SignalManager <scrapy.signalmanager.SignalManager>` object
        #: that allows handling :ref:`signals <topics-signals>` related to this
        #: crawler.
=======
>>>>>>> 56948c44
        self.signals = SignalManager(self)

        #: Object responsible for :ref:`collecting statistics <topics-stats>`
        #: about this crawler.
        #:
        #: Implements the
        #: :class:`StatsCollector <scrapy.statscollectors.StatsCollector>` API.
        #:
        #: The :setting:`STATS_CLASS` setting determines the class of this
        #: object.
        self.stats = load_object(self.settings['STATS_CLASS'])(self)

        handler = LogCounterHandler(self, level=self.settings.get('LOG_LEVEL'))
        logging.root.addHandler(handler)

        d = dict(overridden_settings(self.settings))
        logger.info("Overridden settings: %(settings)r", {'settings': d})

        if get_scrapy_root_handler() is not None:
            # scrapy root handler already installed: update it with new settings
            install_scrapy_root_handler(self.settings)
        # lambda is assigned to Crawler attribute because this way it is not
        # garbage collected after leaving __init__ scope
        self.__remove_handler = lambda: logging.root.removeHandler(handler)
        self.signals.connect(self.__remove_handler, signals.engine_stopped)

        lf_cls = load_object(self.settings['LOG_FORMATTER'])
        self.logformatter = lf_cls.from_crawler(self)

        #: :class:`ExtensionManager <scrapy.extension.ExtensionManager>` object
        #: that handles the :ref:`extensions <topics-extensions>` that the
        #: crawler uses.
        self.extensions = ExtensionManager.from_crawler(self)

        self.settings.freeze()
        self.crawling = False

        #: Spider object being crawled.
        #:
        #: This is an instance of the `spidercls` argument passed to the
        #: constructor, and it is created after the arguments given in the
        #: :meth:`crawl` method.
        self.spider = None

        #: :class:`ExecutionEngine <scrapy.core.engine.ExecutionEngine>` object
        #: that coordinates the :class:`spider <Crawler.spider>` of the crawler
        #: with the
        #: :class:`scheduler <scrapy.core.engine.ExecutionEngine.scheduler>`
        #: and the
        #: :class:`downloader <scrapy.core.engine.ExecutionEngine.downloader>`.
        #:
        #: Some extensions may want to access the Scrapy engine, to inspect  or
        #: modify the downloader and scheduler behaviour, although this is an
        #: advanced use and this API is not yet stable.
        self.engine = None

    @property
    def spiders(self):
        if not hasattr(self, '_spiders'):
            warnings.warn("Crawler.spiders is deprecated, use "
                          "CrawlerRunner.spider_loader or instantiate "
                          "scrapy.spiderloader.SpiderLoader with your "
                          "settings.",
                          category=ScrapyDeprecationWarning, stacklevel=2)
            self._spiders = _get_spider_loader(self.settings.frozencopy())
        return self._spiders

    @defer.inlineCallbacks
    def crawl(self, *args, **kwargs):
        """Starts the crawler by instantiating its spider class with the given
        `args` and `kwargs` arguments, while setting the execution engine in
        motion.

        Returns a deferred that is fired when the crawl is finished.

        When using Scrapy, usually an instance of :class:`Crawler` is
        object, passed to extensions through the ``from_crawler`` class method.
        """
        assert not self.crawling, "Crawling already taking place"
        self.crawling = True

        try:
            self.spider = self._create_spider(*args, **kwargs)
            self.engine = self._create_engine()
            start_requests = iter(self.spider.start_requests())
            yield self.engine.open_spider(self.spider, start_requests)
            yield defer.maybeDeferred(self.engine.start)
        except Exception:
            # In Python 2 reraising an exception after yield discards
            # the original traceback (see https://bugs.python.org/issue7563),
            # so sys.exc_info() workaround is used.
            # This workaround also works in Python 3, but it is not needed,
            # and it is slower, so in Python 3 we use native `raise`.
            if six.PY2:
                exc_info = sys.exc_info()

            self.crawling = False
            if self.engine is not None:
                yield self.engine.close()

            if six.PY2:
                six.reraise(*exc_info)
            raise

    def _create_spider(self, *args, **kwargs):
        return self.spidercls.from_crawler(self, *args, **kwargs)

    def _create_engine(self):
        return ExecutionEngine(self, lambda _: self.stop())

    @defer.inlineCallbacks
    def stop(self):
        """Starts a graceful stop of the crawler and returns a deferred that is
        fired when the crawler is stopped."""
        if self.crawling:
            self.crawling = False
            yield defer.maybeDeferred(self.engine.stop)


class CrawlerRunner(object):
    """
    This is a convenient helper class that keeps track of, manages and runs
    crawlers inside an already setup Twisted `reactor`_.

    The CrawlerRunner object must be instantiated with a
    :class:`~scrapy.settings.Settings` object.

    This class shouldn't be needed (since Scrapy is responsible of using it
    accordingly) unless writing scripts that manually handle the crawling
    process. See :ref:`run-from-script` for an example.
    """

    crawlers = property(
        lambda self: self._crawlers,
        doc="Set of :class:`crawlers <scrapy.crawler.Crawler>` started by "
            ":meth:`crawl` and managed by this class."
    )

    def __init__(self, settings=None):
        if isinstance(settings, dict) or settings is None:
            settings = Settings(settings)
        self.settings = settings

        #: Implementation of
        #: :interface:`ISpiderLoader <scrapy.interfaces.ISpiderLoader>` that
        #: the crawler runner uses to resolve spider names to :class:`Spider
        #: <scrapy.Spider>` subclasses.
        #:
        #: Use the :setting:`SPIDER_LOADER_CLASS` setting to define a custom
        #: spider loader class. The default implementation,
        #: :class:`SpiderLoader <scrapy.spiderloader.SpiderLoader>`, is used
        #: otherwise.
        self.spider_loader = _get_spider_loader(settings)
        self._crawlers = set()
        self._active = set()
        self.bootstrap_failed = False

    @property
    def spiders(self):
        warnings.warn("CrawlerRunner.spiders attribute is renamed to "
                      "CrawlerRunner.spider_loader.",
                      category=ScrapyDeprecationWarning, stacklevel=2)
        return self.spider_loader

    def crawl(self, crawler_or_spidercls, *args, **kwargs):
        """
        Run a crawler with the provided arguments.

        It will call the given Crawler's :meth:`~Crawler.crawl` method, while
        keeping track of it so it can be stopped later.

        If ``crawler_or_spidercls`` isn't a :class:`~scrapy.crawler.Crawler`
        instance, this method will try to create one using this parameter as
        the spider class given to it.

        Returns a deferred that is fired when the crawling is finished.

        :param crawler_or_spidercls: already created crawler, or a spider class
            or spider's name inside the project to create it
        :type crawler_or_spidercls: :class:`~scrapy.crawler.Crawler` instance,
            :class:`~scrapy.spiders.Spider` subclass or string

        :param list args: arguments to initialize the spider

        :param dict kwargs: keyword arguments to initialize the spider
        """
        if isinstance(crawler_or_spidercls, Spider):
            raise ValueError(
                'The crawler_or_spidercls argument cannot be a spider object, '
                'it must be a spider class (or a Crawler object)')
        crawler = self.create_crawler(crawler_or_spidercls)
        return self._crawl(crawler, *args, **kwargs)

    def _crawl(self, crawler, *args, **kwargs):
        self.crawlers.add(crawler)
        d = crawler.crawl(*args, **kwargs)
        self._active.add(d)

        def _done(result):
            self.crawlers.discard(crawler)
            self._active.discard(d)
            self.bootstrap_failed |= not getattr(crawler, 'spider', None)
            return result

        return d.addBoth(_done)

    def create_crawler(self, crawler_or_spidercls):
        """
        Return a :class:`~scrapy.crawler.Crawler` object.

        * If ``crawler_or_spidercls`` is a Crawler, it is returned as-is.
        * If ``crawler_or_spidercls`` is a Spider subclass, a new Crawler
          is constructed for it.
        * If ``crawler_or_spidercls`` is a string, this function finds
          a spider with this name in a Scrapy project (using spider loader),
          then creates a Crawler instance for it.
        """
        if isinstance(crawler_or_spidercls, Spider):
            raise ValueError(
                'The crawler_or_spidercls argument cannot be a spider object, '
                'it must be a spider class (or a Crawler object)')
        if isinstance(crawler_or_spidercls, Crawler):
            return crawler_or_spidercls
        return self._create_crawler(crawler_or_spidercls)

    def _create_crawler(self, spidercls):
        if isinstance(spidercls, six.string_types):
            spidercls = self.spider_loader.load(spidercls)
        return Crawler(spidercls, self.settings)

    def stop(self):
        """
        Stops simultaneously all the crawling jobs taking place.

        Returns a deferred that is fired when they all have ended.
        """
        return defer.DeferredList([c.stop() for c in list(self.crawlers)])

    @defer.inlineCallbacks
    def join(self):
        """
        join()

        Returns a deferred that is fired when all managed :attr:`crawlers` have
        completed their executions.
        """
        while self._active:
            yield defer.DeferredList(self._active)


class CrawlerProcess(CrawlerRunner):
    """
    A class to run multiple scrapy crawlers in a process simultaneously.

    This class extends :class:`~scrapy.crawler.CrawlerRunner` by adding support
    for starting a Twisted `reactor`_ and handling shutdown signals, like the
    keyboard interrupt command Ctrl-C. It also configures top-level logging.

    This utility should be a better fit than
    :class:`~scrapy.crawler.CrawlerRunner` if you aren't running another
    Twisted `reactor`_ within your application.

    The CrawlerProcess object must be instantiated with a
    :class:`~scrapy.settings.Settings` object.

    :param install_root_handler: whether to install root logging handler
        (default: True)

    This class shouldn't be needed (since Scrapy is responsible of using it
    accordingly) unless writing scripts that manually handle the crawling
    process. See :ref:`run-from-script` for an example.
    """

    def __init__(self, settings=None, install_root_handler=True):
        super(CrawlerProcess, self).__init__(settings)
        install_shutdown_handlers(self._signal_shutdown)
        configure_logging(self.settings, install_root_handler)
        log_scrapy_info(self.settings)

    def _signal_shutdown(self, signum, _):
        install_shutdown_handlers(self._signal_kill)
        signame = signal_names[signum]
        logger.info("Received %(signame)s, shutting down gracefully. Send again to force ",
                    {'signame': signame})
        reactor.callFromThread(self._graceful_stop_reactor)

    def _signal_kill(self, signum, _):
        install_shutdown_handlers(signal.SIG_IGN)
        signame = signal_names[signum]
        logger.info('Received %(signame)s twice, forcing unclean shutdown',
                    {'signame': signame})
        reactor.callFromThread(self._stop_reactor)

    def start(self, stop_after_crawl=True):
        """
        This method starts a Twisted `reactor`_, adjusts its pool size to
        :setting:`REACTOR_THREADPOOL_MAXSIZE`, and installs a DNS cache based
        on :setting:`DNSCACHE_ENABLED` and :setting:`DNSCACHE_SIZE`.

        If ``stop_after_crawl`` is True, the reactor will be stopped after all
        crawlers have finished, using :meth:`join`.

        :param boolean stop_after_crawl: stop or not the reactor when all
            crawlers have finished
        """
        if stop_after_crawl:
            d = self.join()
            # Don't start the reactor if the deferreds are already fired
            if d.called:
                return
            d.addBoth(self._stop_reactor)

        reactor.installResolver(self._get_dns_resolver())
        tp = reactor.getThreadPool()
        tp.adjustPoolsize(maxthreads=self.settings.getint('REACTOR_THREADPOOL_MAXSIZE'))
        reactor.addSystemEventTrigger('before', 'shutdown', self.stop)
        reactor.run(installSignalHandlers=False)  # blocking call

    def _get_dns_resolver(self):
        if self.settings.getbool('DNSCACHE_ENABLED'):
            cache_size = self.settings.getint('DNSCACHE_SIZE')
        else:
            cache_size = 0
        return CachingThreadedResolver(
            reactor=reactor,
            cache_size=cache_size,
            timeout=self.settings.getfloat('DNS_TIMEOUT')
        )

    def _graceful_stop_reactor(self):
        d = self.stop()
        d.addBoth(self._stop_reactor)
        return d

    def _stop_reactor(self, _=None):
        try:
            reactor.stop()
        except RuntimeError:  # raised if already stopped or in shutdown stage
            pass


def _get_spider_loader(settings):
    """ Get SpiderLoader instance from settings """
    cls_path = settings.get('SPIDER_LOADER_CLASS')
    loader_cls = load_object(cls_path)
    try:
        verifyClass(ISpiderLoader, loader_cls)
    except DoesNotImplement:
        warnings.warn(
            'SPIDER_LOADER_CLASS (previously named SPIDER_MANAGER_CLASS) does '
            'not fully implement scrapy.interfaces.ISpiderLoader interface. '
            'Please add all missing methods to avoid unexpected runtime errors.',
            category=ScrapyDeprecationWarning, stacklevel=2
        )
    return loader_cls.from_settings(settings.frozencopy())<|MERGE_RESOLUTION|>--- conflicted
+++ resolved
@@ -60,15 +60,9 @@
 
         self.spidercls.update_settings(self.settings)
 
-<<<<<<< HEAD
-        d = dict(overridden_settings(self.settings))
-        logger.info("Overridden settings: %(settings)r", {'settings': d})
-
         #: :class:`SignalManager <scrapy.signalmanager.SignalManager>` object
         #: that allows handling :ref:`signals <topics-signals>` related to this
         #: crawler.
-=======
->>>>>>> 56948c44
         self.signals = SignalManager(self)
 
         #: Object responsible for :ref:`collecting statistics <topics-stats>`
