import logging
import pprint
import signal
import warnings

from twisted.internet import defer
from zope.interface.exceptions import DoesNotImplement

try:
    # zope >= 5.0 only supports MultipleInvalid
    from zope.interface.exceptions import MultipleInvalid
except ImportError:
    MultipleInvalid = None

from zope.interface.verify import verifyClass

from scrapy import signals, Spider
from scrapy.core.engine import ExecutionEngine
from scrapy.exceptions import ScrapyDeprecationWarning
from scrapy.extension import ExtensionManager
from scrapy.interfaces import ISpiderLoader
from scrapy.settings import overridden_settings, Settings
from scrapy.signalmanager import SignalManager
from scrapy.utils.log import (
    configure_logging,
    get_scrapy_root_handler,
    install_scrapy_root_handler,
    log_reactor_info,
    log_scrapy_info,
    LogCounterHandler,
)
from scrapy.utils.misc import create_instance, load_object
from scrapy.utils.ossignal import install_shutdown_handlers, signal_names
from scrapy.utils.reactor import install_reactor, verify_installed_reactor


logger = logging.getLogger(__name__)


class Crawler:

    def __init__(self, spidercls, settings=None, init_reactor: bool = False):
        if isinstance(spidercls, Spider):
            raise ValueError('The spidercls argument must be a class, not an object')

        if isinstance(settings, dict) or settings is None:
            settings = Settings(settings)

        self.spidercls = spidercls
        self.settings = settings.copy()
        self.spidercls.update_settings(self.settings)

        self.signals = SignalManager(self)

        self.stats = load_object(self.settings['STATS_CLASS'])(self)

        handler = LogCounterHandler(self, level=self.settings.get('LOG_LEVEL'))
        logging.root.addHandler(handler)

        d = dict(overridden_settings(self.settings))
        logger.info("Overridden settings:\n%(settings)s",
                    {'settings': pprint.pformat(d)})

        if get_scrapy_root_handler() is not None:
            # scrapy root handler already installed: update it with new settings
            install_scrapy_root_handler(self.settings)
        # lambda is assigned to Crawler attribute because this way it is not
        # garbage collected after leaving __init__ scope
        self.__remove_handler = lambda: logging.root.removeHandler(handler)
        self.signals.connect(self.__remove_handler, signals.engine_stopped)

        lf_cls = load_object(self.settings['LOG_FORMATTER'])
        self.logformatter = lf_cls.from_crawler(self)

<<<<<<< HEAD
        self.request_fingerprinter = create_instance(
            load_object(self.settings['REQUEST_FINGERPRINTER_CLASS']),
            settings=self.settings,
            crawler=self,
        )
=======
        reactor_class = self.settings.get("TWISTED_REACTOR")
        if init_reactor:
            # this needs to be done after the spider settings are merged,
            # but before something imports twisted.internet.reactor
            if reactor_class:
                install_reactor(reactor_class, self.settings["ASYNCIO_EVENT_LOOP"])
            else:
                from twisted.internet import default
                default.install()
            log_reactor_info()
        if reactor_class:
            verify_installed_reactor(reactor_class)
>>>>>>> bafe874e

        self.extensions = ExtensionManager.from_crawler(self)

        self.settings.freeze()
        self.crawling = False
        self.spider = None
        self.engine = None

    @defer.inlineCallbacks
    def crawl(self, *args, **kwargs):
        if self.crawling:
            raise RuntimeError("Crawling already taking place")
        self.crawling = True

        try:
            self.spider = self._create_spider(*args, **kwargs)
            self.engine = self._create_engine()
            start_requests = iter(self.spider.start_requests())
            yield self.engine.open_spider(self.spider, start_requests)
            yield defer.maybeDeferred(self.engine.start)
        except Exception:
            self.crawling = False
            if self.engine is not None:
                yield self.engine.close()
            raise

    def _create_spider(self, *args, **kwargs):
        return self.spidercls.from_crawler(self, *args, **kwargs)

    def _create_engine(self):
        return ExecutionEngine(self, lambda _: self.stop())

    @defer.inlineCallbacks
    def stop(self):
        """Starts a graceful stop of the crawler and returns a deferred that is
        fired when the crawler is stopped."""
        if self.crawling:
            self.crawling = False
            yield defer.maybeDeferred(self.engine.stop)


class CrawlerRunner:
    """
    This is a convenient helper class that keeps track of, manages and runs
    crawlers inside an already setup :mod:`~twisted.internet.reactor`.

    The CrawlerRunner object must be instantiated with a
    :class:`~scrapy.settings.Settings` object.

    This class shouldn't be needed (since Scrapy is responsible of using it
    accordingly) unless writing scripts that manually handle the crawling
    process. See :ref:`run-from-script` for an example.
    """

    crawlers = property(
        lambda self: self._crawlers,
        doc="Set of :class:`crawlers <scrapy.crawler.Crawler>` started by "
            ":meth:`crawl` and managed by this class."
    )

    @staticmethod
    def _get_spider_loader(settings):
        """ Get SpiderLoader instance from settings """
        cls_path = settings.get('SPIDER_LOADER_CLASS')
        loader_cls = load_object(cls_path)
        excs = (DoesNotImplement, MultipleInvalid) if MultipleInvalid else DoesNotImplement
        try:
            verifyClass(ISpiderLoader, loader_cls)
        except excs:
            warnings.warn(
                'SPIDER_LOADER_CLASS (previously named SPIDER_MANAGER_CLASS) does '
                'not fully implement scrapy.interfaces.ISpiderLoader interface. '
                'Please add all missing methods to avoid unexpected runtime errors.',
                category=ScrapyDeprecationWarning, stacklevel=2
            )
        return loader_cls.from_settings(settings.frozencopy())

    def __init__(self, settings=None):
        if isinstance(settings, dict) or settings is None:
            settings = Settings(settings)
        self.settings = settings
        self.spider_loader = self._get_spider_loader(settings)
        self._crawlers = set()
        self._active = set()
        self.bootstrap_failed = False

    @property
    def spiders(self):
        warnings.warn("CrawlerRunner.spiders attribute is renamed to "
                      "CrawlerRunner.spider_loader.",
                      category=ScrapyDeprecationWarning, stacklevel=2)
        return self.spider_loader

    def crawl(self, crawler_or_spidercls, *args, **kwargs):
        """
        Run a crawler with the provided arguments.

        It will call the given Crawler's :meth:`~Crawler.crawl` method, while
        keeping track of it so it can be stopped later.

        If ``crawler_or_spidercls`` isn't a :class:`~scrapy.crawler.Crawler`
        instance, this method will try to create one using this parameter as
        the spider class given to it.

        Returns a deferred that is fired when the crawling is finished.

        :param crawler_or_spidercls: already created crawler, or a spider class
            or spider's name inside the project to create it
        :type crawler_or_spidercls: :class:`~scrapy.crawler.Crawler` instance,
            :class:`~scrapy.spiders.Spider` subclass or string

        :param args: arguments to initialize the spider

        :param kwargs: keyword arguments to initialize the spider
        """
        if isinstance(crawler_or_spidercls, Spider):
            raise ValueError(
                'The crawler_or_spidercls argument cannot be a spider object, '
                'it must be a spider class (or a Crawler object)')
        crawler = self.create_crawler(crawler_or_spidercls)
        return self._crawl(crawler, *args, **kwargs)

    def _crawl(self, crawler, *args, **kwargs):
        self.crawlers.add(crawler)
        d = crawler.crawl(*args, **kwargs)
        self._active.add(d)

        def _done(result):
            self.crawlers.discard(crawler)
            self._active.discard(d)
            self.bootstrap_failed |= not getattr(crawler, 'spider', None)
            return result

        return d.addBoth(_done)

    def create_crawler(self, crawler_or_spidercls):
        """
        Return a :class:`~scrapy.crawler.Crawler` object.

        * If ``crawler_or_spidercls`` is a Crawler, it is returned as-is.
        * If ``crawler_or_spidercls`` is a Spider subclass, a new Crawler
          is constructed for it.
        * If ``crawler_or_spidercls`` is a string, this function finds
          a spider with this name in a Scrapy project (using spider loader),
          then creates a Crawler instance for it.
        """
        if isinstance(crawler_or_spidercls, Spider):
            raise ValueError(
                'The crawler_or_spidercls argument cannot be a spider object, '
                'it must be a spider class (or a Crawler object)')
        if isinstance(crawler_or_spidercls, Crawler):
            return crawler_or_spidercls
        return self._create_crawler(crawler_or_spidercls)

    def _create_crawler(self, spidercls):
        if isinstance(spidercls, str):
            spidercls = self.spider_loader.load(spidercls)
        return Crawler(spidercls, self.settings)

    def stop(self):
        """
        Stops simultaneously all the crawling jobs taking place.

        Returns a deferred that is fired when they all have ended.
        """
        return defer.DeferredList([c.stop() for c in list(self.crawlers)])

    @defer.inlineCallbacks
    def join(self):
        """
        join()

        Returns a deferred that is fired when all managed :attr:`crawlers` have
        completed their executions.
        """
        while self._active:
            yield defer.DeferredList(self._active)


class CrawlerProcess(CrawlerRunner):
    """
    A class to run multiple scrapy crawlers in a process simultaneously.

    This class extends :class:`~scrapy.crawler.CrawlerRunner` by adding support
    for starting a :mod:`~twisted.internet.reactor` and handling shutdown
    signals, like the keyboard interrupt command Ctrl-C. It also configures
    top-level logging.

    This utility should be a better fit than
    :class:`~scrapy.crawler.CrawlerRunner` if you aren't running another
    :mod:`~twisted.internet.reactor` within your application.

    The CrawlerProcess object must be instantiated with a
    :class:`~scrapy.settings.Settings` object.

    :param install_root_handler: whether to install root logging handler
        (default: True)

    This class shouldn't be needed (since Scrapy is responsible of using it
    accordingly) unless writing scripts that manually handle the crawling
    process. See :ref:`run-from-script` for an example.
    """

    def __init__(self, settings=None, install_root_handler=True):
        super().__init__(settings)
        configure_logging(self.settings, install_root_handler)
        log_scrapy_info(self.settings)

    def _signal_shutdown(self, signum, _):
        from twisted.internet import reactor
        install_shutdown_handlers(self._signal_kill)
        signame = signal_names[signum]
        logger.info("Received %(signame)s, shutting down gracefully. Send again to force ",
                    {'signame': signame})
        reactor.callFromThread(self._graceful_stop_reactor)

    def _signal_kill(self, signum, _):
        from twisted.internet import reactor
        install_shutdown_handlers(signal.SIG_IGN)
        signame = signal_names[signum]
        logger.info('Received %(signame)s twice, forcing unclean shutdown',
                    {'signame': signame})
        reactor.callFromThread(self._stop_reactor)

    def _create_crawler(self, spidercls):
        if isinstance(spidercls, str):
            spidercls = self.spider_loader.load(spidercls)
        return Crawler(spidercls, self.settings, init_reactor=True)

    def start(self, stop_after_crawl=True, install_signal_handlers=True):
        """
        This method starts a :mod:`~twisted.internet.reactor`, adjusts its pool
        size to :setting:`REACTOR_THREADPOOL_MAXSIZE`, and installs a DNS cache
        based on :setting:`DNSCACHE_ENABLED` and :setting:`DNSCACHE_SIZE`.

        If ``stop_after_crawl`` is True, the reactor will be stopped after all
        crawlers have finished, using :meth:`join`.

        :param bool stop_after_crawl: stop or not the reactor when all
            crawlers have finished

        :param bool install_signal_handlers: whether to install the shutdown
            handlers (default: True)
        """
        from twisted.internet import reactor
        if stop_after_crawl:
            d = self.join()
            # Don't start the reactor if the deferreds are already fired
            if d.called:
                return
            d.addBoth(self._stop_reactor)

        if install_signal_handlers:
            install_shutdown_handlers(self._signal_shutdown)
        resolver_class = load_object(self.settings["DNS_RESOLVER"])
        resolver = create_instance(resolver_class, self.settings, self, reactor=reactor)
        resolver.install_on_reactor()
        tp = reactor.getThreadPool()
        tp.adjustPoolsize(maxthreads=self.settings.getint('REACTOR_THREADPOOL_MAXSIZE'))
        reactor.addSystemEventTrigger('before', 'shutdown', self.stop)
        reactor.run(installSignalHandlers=False)  # blocking call

    def _graceful_stop_reactor(self):
        d = self.stop()
        d.addBoth(self._stop_reactor)
        return d

    def _stop_reactor(self, _=None):
        from twisted.internet import reactor
        try:
            reactor.stop()
        except RuntimeError:  # raised if already stopped or in shutdown stage
            pass<|MERGE_RESOLUTION|>--- conflicted
+++ resolved
@@ -72,13 +72,12 @@
         lf_cls = load_object(self.settings['LOG_FORMATTER'])
         self.logformatter = lf_cls.from_crawler(self)
 
-<<<<<<< HEAD
         self.request_fingerprinter = create_instance(
             load_object(self.settings['REQUEST_FINGERPRINTER_CLASS']),
             settings=self.settings,
             crawler=self,
         )
-=======
+
         reactor_class = self.settings.get("TWISTED_REACTOR")
         if init_reactor:
             # this needs to be done after the spider settings are merged,
@@ -91,7 +90,6 @@
             log_reactor_info()
         if reactor_class:
             verify_installed_reactor(reactor_class)
->>>>>>> bafe874e
 
         self.extensions = ExtensionManager.from_crawler(self)
 
