"""
Feed Exports extension

See documentation in docs/topics/feed-exports.rst
"""

import logging
import os
import re
import sys
import warnings
from datetime import datetime
from tempfile import NamedTemporaryFile
from urllib.parse import unquote, urlparse

from twisted.internet import defer, threads
from w3lib.url import file_uri_to_path
from zope.interface import implementer, Interface

from scrapy import signals
from scrapy.exceptions import NotConfigured, ScrapyDeprecationWarning
from scrapy.utils.boto import is_botocore
from scrapy.utils.conf import feed_complete_default_values_from_settings
from scrapy.utils.ftp import ftp_store_file
from scrapy.utils.log import failure_to_exc_info
from scrapy.utils.misc import create_instance, load_object
from scrapy.utils.python import get_func_args, without_none_values


logger = logging.getLogger(__name__)


def build_storage(builder, uri, *args, feed_options=None, preargs=(), **kwargs):
    argument_names = get_func_args(builder)
    if 'feed_options' in argument_names:
        kwargs['feed_options'] = feed_options
    else:
        warnings.warn(
            "{} does not support the 'feed_options' keyword argument. Add a "
            "'feed_options' parameter to its signature to remove this "
            "warning. This parameter will become mandatory in a future "
            "version of Scrapy."
            .format(builder.__qualname__),
            category=ScrapyDeprecationWarning
        )
    return builder(*preargs, uri, *args, **kwargs)


class IFeedStorage(Interface):
    """Interface that all Feed Storages must implement"""

    def __init__(uri, *, feed_options=None):
        """Initialize the storage with the parameters given in the URI and the
        feed-specific options (see :setting:`FEEDS`)"""

    def open(spider):
        """Open the storage for the given spider. It must return a file-like
        object that will be used for the exporters"""

    def store(file):
        """Store the given file stream"""


@implementer(IFeedStorage)
class BlockingFeedStorage:

    def open(self, spider):
        path = spider.crawler.settings['FEED_TEMPDIR']
        if path and not os.path.isdir(path):
            raise OSError('Not a Directory: ' + str(path))

        return NamedTemporaryFile(prefix='feed-', dir=path)

    def store(self, file):
        return threads.deferToThread(self._store_in_thread, file)

    def _store_in_thread(self, file):
        raise NotImplementedError


@implementer(IFeedStorage)
class StdoutFeedStorage:

    def __init__(self, uri, _stdout=None, *, feed_options=None):
        if not _stdout:
            _stdout = sys.stdout.buffer
        self._stdout = _stdout
        if feed_options and feed_options.get('overwrite', False) is True:
            logger.warning('Standard output (stdout) storage does not support '
                           'overwriting. To suppress this warning, remove the '
                           'overwrite option from your FEEDS setting, or set '
                           'it to False.')

    def open(self, spider):
        return self._stdout

    def store(self, file):
        pass


@implementer(IFeedStorage)
class FileFeedStorage:

    def __init__(self, uri, *, feed_options=None):
        self.path = file_uri_to_path(uri)
        feed_options = feed_options or {}
        self.write_mode = 'wb' if feed_options.get('overwrite', False) else 'ab'

    def open(self, spider):
        dirname = os.path.dirname(self.path)
        if dirname and not os.path.exists(dirname):
            os.makedirs(dirname)
        return open(self.path, self.write_mode)

    def store(self, file):
        file.close()


class S3FeedStorage(BlockingFeedStorage):

<<<<<<< HEAD
    def __init__(self, uri, access_key=None, secret_key=None, acl=None, *,
                 feed_options=None):
        # BEGIN Backward compatibility for initialising without keys (and
        # without using from_crawler)
        no_defaults = access_key is None and secret_key is None
        if no_defaults:
            from scrapy.utils.project import get_project_settings
            settings = get_project_settings()
            if 'AWS_ACCESS_KEY_ID' in settings or 'AWS_SECRET_ACCESS_KEY' in settings:
                warnings.warn(
                    "Initialising `scrapy.extensions.feedexport.S3FeedStorage` "
                    "without AWS keys is deprecated. Please supply credentials or "
                    "use the `from_crawler()` constructor.",
                    category=ScrapyDeprecationWarning,
                    stacklevel=2
                )
                access_key = settings['AWS_ACCESS_KEY_ID']
                secret_key = settings['AWS_SECRET_ACCESS_KEY']
        # END Backward compatibility
=======
    def __init__(self, uri, access_key=None, secret_key=None, acl=None):
>>>>>>> 282a6d4f
        u = urlparse(uri)
        self.bucketname = u.hostname
        self.access_key = u.username or access_key
        self.secret_key = u.password or secret_key
        self.is_botocore = is_botocore()
        self.keyname = u.path[1:]  # remove first "/"
        self.acl = acl
        if self.is_botocore:
            import botocore.session
            session = botocore.session.get_session()
            self.s3_client = session.create_client(
                's3', aws_access_key_id=self.access_key,
                aws_secret_access_key=self.secret_key)
        else:
            import boto
            self.connect_s3 = boto.connect_s3
        if feed_options and feed_options.get('overwrite', True) is False:
            logger.warning('S3 does not support appending to files. To '
                           'suppress this warning, remove the overwrite '
                           'option from your FEEDS setting or set it to True.')

    @classmethod
    def from_crawler(cls, crawler, uri, *, feed_options=None):
        return build_storage(
            cls,
            uri,
            access_key=crawler.settings['AWS_ACCESS_KEY_ID'],
            secret_key=crawler.settings['AWS_SECRET_ACCESS_KEY'],
            acl=crawler.settings['FEED_STORAGE_S3_ACL'] or None,
            feed_options=feed_options,
        )

    def _store_in_thread(self, file):
        file.seek(0)
        if self.is_botocore:
            kwargs = {'ACL': self.acl} if self.acl else {}
            self.s3_client.put_object(
                Bucket=self.bucketname, Key=self.keyname, Body=file,
                **kwargs)
        else:
            conn = self.connect_s3(self.access_key, self.secret_key)
            bucket = conn.get_bucket(self.bucketname, validate=False)
            key = bucket.new_key(self.keyname)
            kwargs = {'policy': self.acl} if self.acl else {}
            key.set_contents_from_file(file, **kwargs)
            key.close()
        file.close()


class GCSFeedStorage(BlockingFeedStorage):

    def __init__(self, uri, project_id, acl):
        self.project_id = project_id
        self.acl = acl
        u = urlparse(uri)
        self.bucket_name = u.hostname
        self.blob_name = u.path[1:]  # remove first "/"

    @classmethod
    def from_crawler(cls, crawler, uri):
        return cls(
            uri,
            crawler.settings['GCS_PROJECT_ID'],
            crawler.settings['FEED_STORAGE_GCS_ACL'] or None
        )

    def _store_in_thread(self, file):
        file.seek(0)
        from google.cloud.storage import Client
        client = Client(project=self.project_id)
        bucket = client.get_bucket(self.bucket_name)
        blob = bucket.blob(self.blob_name)
        blob.upload_from_file(file, predefined_acl=self.acl)


class FTPFeedStorage(BlockingFeedStorage):

    def __init__(self, uri, use_active_mode=False, *, feed_options=None):
        u = urlparse(uri)
        self.host = u.hostname
        self.port = int(u.port or '21')
        self.username = u.username
        self.password = unquote(u.password or '')
        self.path = u.path
        self.use_active_mode = use_active_mode
        self.overwrite = not feed_options or feed_options.get('overwrite', True)

    @classmethod
    def from_crawler(cls, crawler, uri, *, feed_options=None):
        return build_storage(
            cls,
            uri,
            crawler.settings.getbool('FEED_STORAGE_FTP_ACTIVE'),
            feed_options=feed_options,
        )

    def _store_in_thread(self, file):
        ftp_store_file(
            path=self.path, file=file, host=self.host,
            port=self.port, username=self.username,
            password=self.password, use_active_mode=self.use_active_mode,
            overwrite=self.overwrite,
        )


class _FeedSlot:
    def __init__(self, file, exporter, storage, uri, format, store_empty, batch_id, uri_template):
        self.file = file
        self.exporter = exporter
        self.storage = storage
        # feed params
        self.batch_id = batch_id
        self.format = format
        self.store_empty = store_empty
        self.uri_template = uri_template
        self.uri = uri
        # flags
        self.itemcount = 0
        self._exporting = False

    def start_exporting(self):
        if not self._exporting:
            self.exporter.start_exporting()
            self._exporting = True

    def finish_exporting(self):
        if self._exporting:
            self.exporter.finish_exporting()
            self._exporting = False


class FeedExporter:

    @classmethod
    def from_crawler(cls, crawler):
        exporter = cls(crawler)
        crawler.signals.connect(exporter.open_spider, signals.spider_opened)
        crawler.signals.connect(exporter.close_spider, signals.spider_closed)
        crawler.signals.connect(exporter.item_scraped, signals.item_scraped)
        return exporter

    def __init__(self, crawler):
        self.crawler = crawler
        self.settings = crawler.settings
        self.feeds = {}
        self.slots = []

        if not self.settings['FEEDS'] and not self.settings['FEED_URI']:
            raise NotConfigured

        # Begin: Backward compatibility for FEED_URI and FEED_FORMAT settings
        if self.settings['FEED_URI']:
            warnings.warn(
                'The `FEED_URI` and `FEED_FORMAT` settings have been deprecated in favor of '
                'the `FEEDS` setting. Please see the `FEEDS` setting docs for more details',
                category=ScrapyDeprecationWarning, stacklevel=2,
            )
            uri = str(self.settings['FEED_URI'])  # handle pathlib.Path objects
            feed_options = {'format': self.settings.get('FEED_FORMAT', 'jsonlines')}
            self.feeds[uri] = feed_complete_default_values_from_settings(feed_options, self.settings)
        # End: Backward compatibility for FEED_URI and FEED_FORMAT settings

        # 'FEEDS' setting takes precedence over 'FEED_URI'
        for uri, feed_options in self.settings.getdict('FEEDS').items():
            uri = str(uri)  # handle pathlib.Path objects
            self.feeds[uri] = feed_complete_default_values_from_settings(feed_options, self.settings)

        self.storages = self._load_components('FEED_STORAGES')
        self.exporters = self._load_components('FEED_EXPORTERS')
        for uri, feed_options in self.feeds.items():
            if not self._storage_supported(uri, feed_options):
                raise NotConfigured
            if not self._settings_are_valid():
                raise NotConfigured
            if not self._exporter_supported(feed_options['format']):
                raise NotConfigured

    def open_spider(self, spider):
        for uri, feed_options in self.feeds.items():
            uri_params = self._get_uri_params(spider, feed_options['uri_params'])
            self.slots.append(self._start_new_batch(
                batch_id=1,
                uri=uri % uri_params,
                feed_options=feed_options,
                spider=spider,
                uri_template=uri,
            ))

    def close_spider(self, spider):
        deferred_list = []
        for slot in self.slots:
            d = self._close_slot(slot, spider)
            deferred_list.append(d)
        return defer.DeferredList(deferred_list) if deferred_list else None

    def _close_slot(self, slot, spider):
        if not slot.itemcount and not slot.store_empty:
            # We need to call slot.storage.store nonetheless to get the file
            # properly closed.
            return defer.maybeDeferred(slot.storage.store, slot.file)
        slot.finish_exporting()
        logfmt = "%s %%(format)s feed (%%(itemcount)d items) in: %%(uri)s"
        log_args = {'format': slot.format,
                    'itemcount': slot.itemcount,
                    'uri': slot.uri}
        d = defer.maybeDeferred(slot.storage.store, slot.file)

        # Use `largs=log_args` to copy log_args into function's scope
        # instead of using `log_args` from the outer scope
        d.addCallback(
            lambda _, largs=log_args: logger.info(
                logfmt % "Stored", largs, extra={'spider': spider}
            )
        )
        d.addErrback(
            lambda f, largs=log_args: logger.error(
                logfmt % "Error storing", largs,
                exc_info=failure_to_exc_info(f), extra={'spider': spider}
            )
        )
        return d

    def _start_new_batch(self, batch_id, uri, feed_options, spider, uri_template):
        """
        Redirect the output data stream to a new file.
        Execute multiple times if FEED_EXPORT_BATCH_ITEM_COUNT setting or FEEDS.batch_item_count is specified
        :param batch_id: sequence number of current batch
        :param uri: uri of the new batch to start
        :param feed_options: dict with parameters of feed
        :param spider: user spider
        :param uri_template: template of uri which contains %(batch_time)s or %(batch_id)d to create new uri
        """
        storage = self._get_storage(uri, feed_options)
        file = storage.open(spider)
        exporter = self._get_exporter(
            file=file,
            format=feed_options['format'],
            fields_to_export=feed_options['fields'],
            encoding=feed_options['encoding'],
            indent=feed_options['indent'],
        )
        slot = _FeedSlot(
            file=file,
            exporter=exporter,
            storage=storage,
            uri=uri,
            format=feed_options['format'],
            store_empty=feed_options['store_empty'],
            batch_id=batch_id,
            uri_template=uri_template,
        )
        if slot.store_empty:
            slot.start_exporting()
        return slot

    def item_scraped(self, item, spider):
        slots = []
        for slot in self.slots:
            slot.start_exporting()
            slot.exporter.export_item(item)
            slot.itemcount += 1
            # create new slot for each slot with itemcount == FEED_EXPORT_BATCH_ITEM_COUNT and close the old one
            if (
                self.feeds[slot.uri_template]['batch_item_count']
                and slot.itemcount >= self.feeds[slot.uri_template]['batch_item_count']
            ):
                uri_params = self._get_uri_params(spider, self.feeds[slot.uri_template]['uri_params'], slot)
                self._close_slot(slot, spider)
                slots.append(self._start_new_batch(
                    batch_id=slot.batch_id + 1,
                    uri=slot.uri_template % uri_params,
                    feed_options=self.feeds[slot.uri_template],
                    spider=spider,
                    uri_template=slot.uri_template,
                ))
            else:
                slots.append(slot)
        self.slots = slots

    def _load_components(self, setting_prefix):
        conf = without_none_values(self.settings.getwithbase(setting_prefix))
        d = {}
        for k, v in conf.items():
            try:
                d[k] = load_object(v)
            except NotConfigured:
                pass
        return d

    def _exporter_supported(self, format):
        if format in self.exporters:
            return True
        logger.error("Unknown feed format: %(format)s", {'format': format})

    def _settings_are_valid(self):
        """
        If FEED_EXPORT_BATCH_ITEM_COUNT setting or FEEDS.batch_item_count is specified uri has to contain
        %(batch_time)s or %(batch_id)d to distinguish different files of partial output
        """
        for uri_template, values in self.feeds.items():
            if values['batch_item_count'] and not re.search(r'%\(batch_time\)s|%\(batch_id\)', uri_template):
                logger.error(
                    '%(batch_time)s or %(batch_id)d must be in the feed URI ({}) if FEED_EXPORT_BATCH_ITEM_COUNT '
                    'setting or FEEDS.batch_item_count is specified and greater than 0. For more info see: '
                    'https://docs.scrapy.org/en/latest/topics/feed-exports.html#feed-export-batch-item-count'
                    ''.format(uri_template)
                )
                return False
        return True

    def _storage_supported(self, uri, feed_options):
        scheme = urlparse(uri).scheme
        if scheme in self.storages:
            try:
                self._get_storage(uri, feed_options)
                return True
            except NotConfigured as e:
                logger.error("Disabled feed storage scheme: %(scheme)s. "
                             "Reason: %(reason)s",
                             {'scheme': scheme, 'reason': str(e)})
        else:
            logger.error("Unknown feed storage scheme: %(scheme)s",
                         {'scheme': scheme})

    def _get_instance(self, objcls, *args, **kwargs):
        return create_instance(
            objcls, self.settings, getattr(self, 'crawler', None),
            *args, **kwargs)

    def _get_exporter(self, file, format, *args, **kwargs):
        return self._get_instance(self.exporters[format], file, *args, **kwargs)

    def _get_storage(self, uri, feed_options):
        """Fork of create_instance specific to feed storage classes

        It supports not passing the *feed_options* parameters to classes that
        do not support it, and issuing a deprecation warning instead.
        """
        feedcls = self.storages[urlparse(uri).scheme]
        crawler = getattr(self, 'crawler', None)

        def build_instance(builder, *preargs):
            return build_storage(builder, uri, preargs=preargs)

        if crawler and hasattr(feedcls, 'from_crawler'):
            instance = build_instance(feedcls.from_crawler, crawler)
            method_name = 'from_crawler'
        elif hasattr(feedcls, 'from_settings'):
            instance = build_instance(feedcls.from_settings, self.settings)
            method_name = 'from_settings'
        else:
            instance = build_instance(feedcls)
            method_name = '__new__'
        if instance is None:
            raise TypeError("%s.%s returned None" % (feedcls.__qualname__, method_name))
        return instance

    def _get_uri_params(self, spider, uri_params, slot=None):
        params = {}
        for k in dir(spider):
            params[k] = getattr(spider, k)
        utc_now = datetime.utcnow()
        params['time'] = utc_now.replace(microsecond=0).isoformat().replace(':', '-')
        params['batch_time'] = utc_now.isoformat().replace(':', '-')
        params['batch_id'] = slot.batch_id + 1 if slot is not None else 1
        uripar_function = load_object(uri_params) if uri_params else lambda x, y: None
        uripar_function(params, spider)
        return params<|MERGE_RESOLUTION|>--- conflicted
+++ resolved
@@ -118,29 +118,8 @@
 
 class S3FeedStorage(BlockingFeedStorage):
 
-<<<<<<< HEAD
     def __init__(self, uri, access_key=None, secret_key=None, acl=None, *,
                  feed_options=None):
-        # BEGIN Backward compatibility for initialising without keys (and
-        # without using from_crawler)
-        no_defaults = access_key is None and secret_key is None
-        if no_defaults:
-            from scrapy.utils.project import get_project_settings
-            settings = get_project_settings()
-            if 'AWS_ACCESS_KEY_ID' in settings or 'AWS_SECRET_ACCESS_KEY' in settings:
-                warnings.warn(
-                    "Initialising `scrapy.extensions.feedexport.S3FeedStorage` "
-                    "without AWS keys is deprecated. Please supply credentials or "
-                    "use the `from_crawler()` constructor.",
-                    category=ScrapyDeprecationWarning,
-                    stacklevel=2
-                )
-                access_key = settings['AWS_ACCESS_KEY_ID']
-                secret_key = settings['AWS_SECRET_ACCESS_KEY']
-        # END Backward compatibility
-=======
-    def __init__(self, uri, access_key=None, secret_key=None, acl=None):
->>>>>>> 282a6d4f
         u = urlparse(uri)
         self.bucketname = u.hostname
         self.access_key = u.username or access_key
