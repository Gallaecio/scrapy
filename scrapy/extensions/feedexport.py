"""
Feed Exports extension

See documentation in docs/topics/feed-exports.rst
"""

import logging
import os
import re
import sys
import warnings
from datetime import datetime
from tempfile import NamedTemporaryFile
from urllib.parse import unquote, urlparse

from twisted.internet import defer, threads
from w3lib.url import file_uri_to_path
from zope.interface import implementer, Interface

from scrapy import signals
from scrapy.exceptions import NotConfigured, ScrapyDeprecationWarning
from scrapy.utils.boto import is_botocore
from scrapy.utils.conf import feed_complete_default_values_from_settings
from scrapy.utils.ftp import ftp_store_file
from scrapy.utils.log import failure_to_exc_info
from scrapy.utils.misc import create_instance, load_object
from scrapy.utils.python import get_func_args, without_none_values


logger = logging.getLogger(__name__)


def build_storage(builder, uri, *args, feed_options=None, preargs=(), **kwargs):
    argument_names = get_func_args(builder)
    if 'feed_options' in argument_names:
        kwargs['feed_options'] = feed_options
    else:
        warnings.warn(
            "{} does not support the 'feed_options' keyword argument. Add a "
            "'feed_options' parameter to its signature to remove this "
            "warning. This parameter will become mandatory in a future "
            "version of Scrapy."
            .format(builder.__qualname__),
            category=ScrapyDeprecationWarning
        )
    return builder(*preargs, uri, *args, **kwargs)


class IFeedStorage(Interface):
    """Interface that all Feed Storages must implement"""

    def __init__(uri, *, feed_options=None):
        """Initialize the storage with the parameters given in the URI and the
        feed-specific options (see :setting:`FEEDS`)"""

    def open(spider):
        """Open the storage for the given spider. It must return a file-like
        object that will be used for the exporters"""

    def store(file):
        """Store the given file stream"""


@implementer(IFeedStorage)
class BlockingFeedStorage:

    def open(self, spider):
        path = spider.crawler.settings['FEED_TEMPDIR']
        if path and not os.path.isdir(path):
            raise OSError('Not a Directory: ' + str(path))

        return NamedTemporaryFile(prefix='feed-', dir=path)

    def store(self, file):
        return threads.deferToThread(self._store_in_thread, file)

    def _store_in_thread(self, file):
        raise NotImplementedError


@implementer(IFeedStorage)
class StdoutFeedStorage:

    def __init__(self, uri, _stdout=None, *, feed_options=None):
        if not _stdout:
            _stdout = sys.stdout.buffer
        self._stdout = _stdout
        if feed_options and feed_options.get('overwrite', False) is True:
            logger.warning('Standard output (stdout) storage does not support '
                           'overwriting. To suppress this warning, remove the '
                           'overwrite option from your FEEDS setting, or set '
                           'it to False.')

    def open(self, spider):
        return self._stdout

    def store(self, file):
        pass


@implementer(IFeedStorage)
class FileFeedStorage:

    def __init__(self, uri, *, feed_options=None):
        self.path = file_uri_to_path(uri)
        feed_options = feed_options or {}
        self.write_mode = 'wb' if feed_options.get('overwrite', False) else 'ab'

    def open(self, spider):
        dirname = os.path.dirname(self.path)
        if dirname and not os.path.exists(dirname):
            os.makedirs(dirname)
        return open(self.path, self.write_mode)

    def store(self, file):
        file.close()


class S3FeedStorage(BlockingFeedStorage):

    def __init__(self, uri, access_key=None, secret_key=None, acl=None, *,
                 feed_options=None):
        # BEGIN Backward compatibility for initialising without keys (and
        # without using from_crawler)
        no_defaults = access_key is None and secret_key is None
        if no_defaults:
            from scrapy.utils.project import get_project_settings
            settings = get_project_settings()
            if 'AWS_ACCESS_KEY_ID' in settings or 'AWS_SECRET_ACCESS_KEY' in settings:
                warnings.warn(
                    "Initialising `scrapy.extensions.feedexport.S3FeedStorage` "
                    "without AWS keys is deprecated. Please supply credentials or "
                    "use the `from_crawler()` constructor.",
                    category=ScrapyDeprecationWarning,
                    stacklevel=2
                )
                access_key = settings['AWS_ACCESS_KEY_ID']
                secret_key = settings['AWS_SECRET_ACCESS_KEY']
        # END Backward compatibility
        u = urlparse(uri)
        self.bucketname = u.hostname
        self.access_key = u.username or access_key
        self.secret_key = u.password or secret_key
        self.is_botocore = is_botocore()
        self.keyname = u.path[1:]  # remove first "/"
        self.acl = acl
        if self.is_botocore:
            import botocore.session
            session = botocore.session.get_session()
            self.s3_client = session.create_client(
                's3', aws_access_key_id=self.access_key,
                aws_secret_access_key=self.secret_key)
        else:
            import boto
            self.connect_s3 = boto.connect_s3
        if feed_options and feed_options.get('overwrite', True) is False:
            logger.warning('S3 does not support appending to files. To '
                           'suppress this warning, remove the overwrite '
                           'option from your FEEDS setting or set it to True.')

    @classmethod
    def from_crawler(cls, crawler, uri, *, feed_options=None):
        return build_storage(
            cls,
            uri,
            access_key=crawler.settings['AWS_ACCESS_KEY_ID'],
            secret_key=crawler.settings['AWS_SECRET_ACCESS_KEY'],
            acl=crawler.settings['FEED_STORAGE_S3_ACL'] or None,
            feed_options=feed_options,
        )

    def _store_in_thread(self, file):
        file.seek(0)
        if self.is_botocore:
            kwargs = {'ACL': self.acl} if self.acl else {}
            self.s3_client.put_object(
                Bucket=self.bucketname, Key=self.keyname, Body=file,
                **kwargs)
        else:
            conn = self.connect_s3(self.access_key, self.secret_key)
            bucket = conn.get_bucket(self.bucketname, validate=False)
            key = bucket.new_key(self.keyname)
            kwargs = {'policy': self.acl} if self.acl else {}
            key.set_contents_from_file(file, **kwargs)
            key.close()
        file.close()


class GCSFeedStorage(BlockingFeedStorage):

    def __init__(self, uri, project_id, acl):
        self.project_id = project_id
        self.acl = acl
        u = urlparse(uri)
        self.bucket_name = u.hostname
        self.blob_name = u.path[1:]  # remove first "/"

    @classmethod
    def from_crawler(cls, crawler, uri):
        return cls(
            uri,
            crawler.settings['GCS_PROJECT_ID'],
            crawler.settings['FEED_STORAGE_GCS_ACL'] or None
        )

    def _store_in_thread(self, file):
        file.seek(0)
        from google.cloud.storage import Client
        client = Client(project=self.project_id)
        bucket = client.get_bucket(self.bucket_name)
        blob = bucket.blob(self.blob_name)
        blob.upload_from_file(file, predefined_acl=self.acl)


class FTPFeedStorage(BlockingFeedStorage):

    def __init__(self, uri, use_active_mode=False, *, feed_options=None):
        u = urlparse(uri)
        self.host = u.hostname
        self.port = int(u.port or '21')
        self.username = u.username
        self.password = unquote(u.password or '')
        self.path = u.path
        self.use_active_mode = use_active_mode
        self.overwrite = not feed_options or feed_options.get('overwrite', True)

    @classmethod
    def from_crawler(cls, crawler, uri, *, feed_options=None):
        return build_storage(
            cls,
            uri,
            crawler.settings.getbool('FEED_STORAGE_FTP_ACTIVE'),
            feed_options=feed_options,
        )

    def _store_in_thread(self, file):
        ftp_store_file(
            path=self.path, file=file, host=self.host,
            port=self.port, username=self.username,
            password=self.password, use_active_mode=self.use_active_mode,
            overwrite=self.overwrite,
        )


class _FeedSlot:
    def __init__(self, file, exporter, storage, uri, format, store_empty, batch_id, uri_template):
        self.file = file
        self.exporter = exporter
        self.storage = storage
        # feed params
        self.batch_id = batch_id
        self.format = format
        self.store_empty = store_empty
        self.uri_template = uri_template
        self.uri = uri
        # flags
        self.itemcount = 0
        self._exporting = False

    def start_exporting(self):
        if not self._exporting:
            self.exporter.start_exporting()
            self._exporting = True

    def finish_exporting(self):
        if self._exporting:
            self.exporter.finish_exporting()
            self._exporting = False


class FeedExporter:

    @classmethod
    def from_crawler(cls, crawler):
        exporter = cls(crawler)
        crawler.signals.connect(exporter.open_spider, signals.spider_opened)
        crawler.signals.connect(exporter.close_spider, signals.spider_closed)
        crawler.signals.connect(exporter.item_scraped, signals.item_scraped)
        return exporter

    def __init__(self, crawler):
        self.crawler = crawler
        self.settings = crawler.settings
        self.feeds = {}
        self.slots = []

        if not self.settings['FEEDS'] and not self.settings['FEED_URI']:
            raise NotConfigured

        # Begin: Backward compatibility for FEED_URI and FEED_FORMAT settings
        if self.settings['FEED_URI']:
            warnings.warn(
                'The `FEED_URI` and `FEED_FORMAT` settings have been deprecated in favor of '
                'the `FEEDS` setting. Please see the `FEEDS` setting docs for more details',
                category=ScrapyDeprecationWarning, stacklevel=2,
            )
            uri = str(self.settings['FEED_URI'])  # handle pathlib.Path objects
            feed_options = {'format': self.settings.get('FEED_FORMAT', 'jsonlines')}
            self.feeds[uri] = feed_complete_default_values_from_settings(feed_options, self.settings)
        # End: Backward compatibility for FEED_URI and FEED_FORMAT settings

        # 'FEEDS' setting takes precedence over 'FEED_URI'
        for uri, feed_options in self.settings.getdict('FEEDS').items():
            uri = str(uri)  # handle pathlib.Path objects
            self.feeds[uri] = feed_complete_default_values_from_settings(feed_options, self.settings)

        self.storages = self._load_components('FEED_STORAGES')
        self.exporters = self._load_components('FEED_EXPORTERS')
        for uri, feed_options in self.feeds.items():
            if not self._storage_supported(uri, feed_options):
                raise NotConfigured
<<<<<<< HEAD
            if not self._exporter_supported(feed_options['format']):
                raise NotConfigured

    def open_spider(self, spider):
        for uri, feed_options in self.feeds.items():
            uri = uri % self._get_uri_params(spider, feed_options['uri_params'])
            storage = self._get_storage(uri, feed_options)
            file = storage.open(spider)
            exporter = self._get_exporter(
                file=file,
                format=feed_options['format'],
                fields_to_export=feed_options['fields'],
                encoding=feed_options['encoding'],
                indent=feed_options['indent'],
            )
            slot = _FeedSlot(file, exporter, storage, uri, feed_options['format'], feed_options['store_empty'])
            self.slots.append(slot)
            if slot.store_empty:
                slot.start_exporting()
=======
            if not self._settings_are_valid():
                raise NotConfigured
            if not self._exporter_supported(feed['format']):
                raise NotConfigured

    def open_spider(self, spider):
        for uri, feed in self.feeds.items():
            uri_params = self._get_uri_params(spider, feed['uri_params'])
            self.slots.append(self._start_new_batch(
                batch_id=1,
                uri=uri % uri_params,
                feed=feed,
                spider=spider,
                uri_template=uri,
            ))
>>>>>>> 0cf1340c

    def close_spider(self, spider):
        deferred_list = []
        for slot in self.slots:
            d = self._close_slot(slot, spider)
            deferred_list.append(d)
        return defer.DeferredList(deferred_list) if deferred_list else None

    def _close_slot(self, slot, spider):
        if not slot.itemcount and not slot.store_empty:
            # We need to call slot.storage.store nonetheless to get the file
            # properly closed.
            return defer.maybeDeferred(slot.storage.store, slot.file)
        slot.finish_exporting()
        logfmt = "%s %%(format)s feed (%%(itemcount)d items) in: %%(uri)s"
        log_args = {'format': slot.format,
                    'itemcount': slot.itemcount,
                    'uri': slot.uri}
        d = defer.maybeDeferred(slot.storage.store, slot.file)

        # Use `largs=log_args` to copy log_args into function's scope
        # instead of using `log_args` from the outer scope
        d.addCallback(
            lambda _, largs=log_args: logger.info(
                logfmt % "Stored", largs, extra={'spider': spider}
            )
        )
        d.addErrback(
            lambda f, largs=log_args: logger.error(
                logfmt % "Error storing", largs,
                exc_info=failure_to_exc_info(f), extra={'spider': spider}
            )
        )
        return d

    def _start_new_batch(self, batch_id, uri, feed, spider, uri_template):
        """
        Redirect the output data stream to a new file.
        Execute multiple times if FEED_EXPORT_BATCH_ITEM_COUNT setting or FEEDS.batch_item_count is specified
        :param batch_id: sequence number of current batch
        :param uri: uri of the new batch to start
        :param feed: dict with parameters of feed
        :param spider: user spider
        :param uri_template: template of uri which contains %(batch_time)s or %(batch_id)d to create new uri
        """
        storage = self._get_storage(uri)
        file = storage.open(spider)
        exporter = self._get_exporter(
            file=file,
            format=feed['format'],
            fields_to_export=feed['fields'],
            encoding=feed['encoding'],
            indent=feed['indent'],
        )
        slot = _FeedSlot(
            file=file,
            exporter=exporter,
            storage=storage,
            uri=uri,
            format=feed['format'],
            store_empty=feed['store_empty'],
            batch_id=batch_id,
            uri_template=uri_template,
        )
        if slot.store_empty:
            slot.start_exporting()
        return slot

    def item_scraped(self, item, spider):
        slots = []
        for slot in self.slots:
            slot.start_exporting()
            slot.exporter.export_item(item)
            slot.itemcount += 1
            # create new slot for each slot with itemcount == FEED_EXPORT_BATCH_ITEM_COUNT and close the old one
            if (
                self.feeds[slot.uri_template]['batch_item_count']
                and slot.itemcount >= self.feeds[slot.uri_template]['batch_item_count']
            ):
                uri_params = self._get_uri_params(spider, self.feeds[slot.uri_template]['uri_params'], slot)
                self._close_slot(slot, spider)
                slots.append(self._start_new_batch(
                    batch_id=slot.batch_id + 1,
                    uri=slot.uri_template % uri_params,
                    feed=self.feeds[slot.uri_template],
                    spider=spider,
                    uri_template=slot.uri_template,
                ))
            else:
                slots.append(slot)
        self.slots = slots

    def _load_components(self, setting_prefix):
        conf = without_none_values(self.settings.getwithbase(setting_prefix))
        d = {}
        for k, v in conf.items():
            try:
                d[k] = load_object(v)
            except NotConfigured:
                pass
        return d

    def _exporter_supported(self, format):
        if format in self.exporters:
            return True
        logger.error("Unknown feed format: %(format)s", {'format': format})

<<<<<<< HEAD
    def _storage_supported(self, uri, feed_options):
=======
    def _settings_are_valid(self):
        """
        If FEED_EXPORT_BATCH_ITEM_COUNT setting or FEEDS.batch_item_count is specified uri has to contain
        %(batch_time)s or %(batch_id)d to distinguish different files of partial output
        """
        for uri_template, values in self.feeds.items():
            if values['batch_item_count'] and not re.search(r'%\(batch_time\)s|%\(batch_id\)', uri_template):
                logger.error(
                    '%(batch_time)s or %(batch_id)d must be in the feed URI ({}) if FEED_EXPORT_BATCH_ITEM_COUNT '
                    'setting or FEEDS.batch_item_count is specified and greater than 0. For more info see: '
                    'https://docs.scrapy.org/en/latest/topics/feed-exports.html#feed-export-batch-item-count'
                    ''.format(uri_template)
                )
                return False
        return True

    def _storage_supported(self, uri):
>>>>>>> 0cf1340c
        scheme = urlparse(uri).scheme
        if scheme in self.storages:
            try:
                self._get_storage(uri, feed_options)
                return True
            except NotConfigured as e:
                logger.error("Disabled feed storage scheme: %(scheme)s. "
                             "Reason: %(reason)s",
                             {'scheme': scheme, 'reason': str(e)})
        else:
            logger.error("Unknown feed storage scheme: %(scheme)s",
                         {'scheme': scheme})

    def _get_instance(self, objcls, *args, **kwargs):
        return create_instance(
            objcls, self.settings, getattr(self, 'crawler', None),
            *args, **kwargs)

    def _get_exporter(self, file, format, *args, **kwargs):
        return self._get_instance(self.exporters[format], file, *args, **kwargs)

    def _get_storage(self, uri, feed_options):
        """Fork of create_instance specific to feed storage classes

        It supports not passing the *feed_options* parameters to classes that
        do not support it, and issuing a deprecation warning instead.
        """
        feedcls = self.storages[urlparse(uri).scheme]
        crawler = getattr(self, 'crawler', None)

        def build_instance(builder, *preargs):
            return build_storage(builder, uri, preargs=preargs)

        if crawler and hasattr(feedcls, 'from_crawler'):
            instance = build_instance(feedcls.from_crawler, crawler)
            method_name = 'from_crawler'
        elif hasattr(feedcls, 'from_settings'):
            instance = build_instance(feedcls.from_settings, self.settings)
            method_name = 'from_settings'
        else:
            instance = build_instance(feedcls)
            method_name = '__new__'
        if instance is None:
            raise TypeError("%s.%s returned None" % (feedcls.__qualname__, method_name))
        return instance

    def _get_uri_params(self, spider, uri_params, slot=None):
        params = {}
        for k in dir(spider):
            params[k] = getattr(spider, k)
        utc_now = datetime.utcnow()
        params['time'] = utc_now.replace(microsecond=0).isoformat().replace(':', '-')
        params['batch_time'] = utc_now.isoformat().replace(':', '-')
        params['batch_id'] = slot.batch_id + 1 if slot is not None else 1
        uripar_function = load_object(uri_params) if uri_params else lambda x, y: None
        uripar_function(params, spider)
        return params<|MERGE_RESOLUTION|>--- conflicted
+++ resolved
@@ -309,43 +309,21 @@
         for uri, feed_options in self.feeds.items():
             if not self._storage_supported(uri, feed_options):
                 raise NotConfigured
-<<<<<<< HEAD
+            if not self._settings_are_valid():
+                raise NotConfigured
             if not self._exporter_supported(feed_options['format']):
                 raise NotConfigured
 
     def open_spider(self, spider):
         for uri, feed_options in self.feeds.items():
-            uri = uri % self._get_uri_params(spider, feed_options['uri_params'])
-            storage = self._get_storage(uri, feed_options)
-            file = storage.open(spider)
-            exporter = self._get_exporter(
-                file=file,
-                format=feed_options['format'],
-                fields_to_export=feed_options['fields'],
-                encoding=feed_options['encoding'],
-                indent=feed_options['indent'],
-            )
-            slot = _FeedSlot(file, exporter, storage, uri, feed_options['format'], feed_options['store_empty'])
-            self.slots.append(slot)
-            if slot.store_empty:
-                slot.start_exporting()
-=======
-            if not self._settings_are_valid():
-                raise NotConfigured
-            if not self._exporter_supported(feed['format']):
-                raise NotConfigured
-
-    def open_spider(self, spider):
-        for uri, feed in self.feeds.items():
-            uri_params = self._get_uri_params(spider, feed['uri_params'])
+            uri_params = self._get_uri_params(spider, feed_options['uri_params'])
             self.slots.append(self._start_new_batch(
                 batch_id=1,
                 uri=uri % uri_params,
-                feed=feed,
+                feed_options=feed_options,
                 spider=spider,
                 uri_template=uri,
             ))
->>>>>>> 0cf1340c
 
     def close_spider(self, spider):
         deferred_list = []
@@ -381,13 +359,13 @@
         )
         return d
 
-    def _start_new_batch(self, batch_id, uri, feed, spider, uri_template):
+    def _start_new_batch(self, batch_id, uri, feed_options, spider, uri_template):
         """
         Redirect the output data stream to a new file.
         Execute multiple times if FEED_EXPORT_BATCH_ITEM_COUNT setting or FEEDS.batch_item_count is specified
         :param batch_id: sequence number of current batch
         :param uri: uri of the new batch to start
-        :param feed: dict with parameters of feed
+        :param feed_options: dict with parameters of feed
         :param spider: user spider
         :param uri_template: template of uri which contains %(batch_time)s or %(batch_id)d to create new uri
         """
@@ -395,18 +373,18 @@
         file = storage.open(spider)
         exporter = self._get_exporter(
             file=file,
-            format=feed['format'],
-            fields_to_export=feed['fields'],
-            encoding=feed['encoding'],
-            indent=feed['indent'],
+            format=feed_options['format'],
+            fields_to_export=feed_options['fields'],
+            encoding=feed_options['encoding'],
+            indent=feed_options['indent'],
         )
         slot = _FeedSlot(
             file=file,
             exporter=exporter,
             storage=storage,
             uri=uri,
-            format=feed['format'],
-            store_empty=feed['store_empty'],
+            format=feed_options['format'],
+            store_empty=feed_options['store_empty'],
             batch_id=batch_id,
             uri_template=uri_template,
         )
@@ -453,9 +431,6 @@
             return True
         logger.error("Unknown feed format: %(format)s", {'format': format})
 
-<<<<<<< HEAD
-    def _storage_supported(self, uri, feed_options):
-=======
     def _settings_are_valid(self):
         """
         If FEED_EXPORT_BATCH_ITEM_COUNT setting or FEEDS.batch_item_count is specified uri has to contain
@@ -472,8 +447,7 @@
                 return False
         return True
 
-    def _storage_supported(self, uri):
->>>>>>> 0cf1340c
+    def _storage_supported(self, feed_options):
         scheme = urlparse(uri).scheme
         if scheme in self.storages:
             try:
