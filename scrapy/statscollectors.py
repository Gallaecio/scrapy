--- conflicted
+++ resolved
@@ -13,8 +13,7 @@
 logger = logging.getLogger(__name__)
 
 
-<<<<<<< HEAD
-class StatsCollector(object):
+class StatsCollector:
     """Base class for :ref:`stats collectors <topics-stats>`, extensions that
     collect statistics.
 
@@ -22,9 +21,6 @@
     stats collection API but instead used when implementing custom stats
     collectors.
     """
-=======
-class StatsCollector:
->>>>>>> b76d280c
 
     def __init__(self, crawler):
         self._dump = crawler.settings.getbool('STATS_DUMP')
