"""
Mail sending helpers

See documentation in docs/topics/email.rst
"""
import logging
from email import encoders as Encoders
from email.mime.base import MIMEBase
from email.mime.multipart import MIMEMultipart
from email.mime.nonmultipart import MIMENonMultipart
from email.mime.text import MIMEText
from email.utils import formatdate
from io import BytesIO

from twisted.python.versions import Version
from twisted.internet import defer, ssl
from twisted import version as twisted_version

from scrapy.utils.misc import arg_to_iter
from scrapy.utils.python import to_bytes


logger = logging.getLogger(__name__)


# Defined in the email.utils module, but undocumented:
# https://github.com/python/cpython/blob/v3.9.0/Lib/email/utils.py#L42
COMMASPACE = ", "


def _to_bytes_or_none(text):
    if text is None:
        return None
    return to_bytes(text)


class MailSender:
    def __init__(
        self,
        smtphost="localhost",
        mailfrom="scrapy@localhost",
        smtpuser=None,
        smtppass=None,
        smtpport=25,
        smtptls=False,
        smtpssl=False,
        debug=False,
    ):
        self.smtphost = smtphost
        self.smtpport = smtpport
        self.smtpuser = _to_bytes_or_none(smtpuser)
        self.smtppass = _to_bytes_or_none(smtppass)
        self.smtptls = smtptls
        self.smtpssl = smtpssl
        self.mailfrom = mailfrom
        self.debug = debug

    @classmethod
    def from_settings(cls, settings):
        return cls(
            smtphost=settings["MAIL_HOST"],
            mailfrom=settings["MAIL_FROM"],
            smtpuser=settings["MAIL_USER"],
            smtppass=settings["MAIL_PASS"],
            smtpport=settings.getint("MAIL_PORT"),
            smtptls=settings.getbool("MAIL_TLS"),
            smtpssl=settings.getbool("MAIL_SSL"),
        )

    def send(
        self,
        to,
        subject,
        body,
        cc=None,
        attachs=(),
        mimetype="text/plain",
        charset=None,
        _callback=None,
    ):
        from twisted.internet import reactor

        if attachs:
            msg = MIMEMultipart()
        else:
            msg = MIMENonMultipart(*mimetype.split("/", 1))

        to = list(arg_to_iter(to))
        cc = list(arg_to_iter(cc))

        msg["From"] = self.mailfrom
        msg["To"] = COMMASPACE.join(to)
        msg["Date"] = formatdate(localtime=True)
        msg["Subject"] = subject
        rcpts = to[:]
        if cc:
            rcpts.extend(cc)
            msg["Cc"] = COMMASPACE.join(cc)

        if charset:
            msg.set_charset(charset)

        if attachs:
            msg.attach(MIMEText(body, "plain", charset or "us-ascii"))
            for attach_name, mimetype, f in attachs:
                part = MIMEBase(*mimetype.split("/"))
                part.set_payload(f.read())
                Encoders.encode_base64(part)
                part.add_header(
                    "Content-Disposition", "attachment", filename=attach_name
                )
                msg.attach(part)
        else:
            msg.set_payload(body)

        if _callback:
            _callback(to=to, subject=subject, body=body, cc=cc, attach=attachs, msg=msg)

        if self.debug:
            logger.debug(
                "Debug mail sent OK: To=%(mailto)s Cc=%(mailcc)s "
                'Subject="%(mailsubject)s" Attachs=%(mailattachs)d',
                {
                    "mailto": to,
                    "mailcc": cc,
                    "mailsubject": subject,
                    "mailattachs": len(attachs),
                },
            )
            return

        dfd = self._sendmail(rcpts, msg.as_string().encode(charset or "utf-8"))
        dfd.addCallbacks(
            callback=self._sent_ok,
            errback=self._sent_failed,
            callbackArgs=[to, cc, subject, len(attachs)],
            errbackArgs=[to, cc, subject, len(attachs)],
        )
        reactor.addSystemEventTrigger("before", "shutdown", lambda: dfd)
        return dfd

    def _sent_ok(self, result, to, cc, subject, nattachs):
        logger.info(
            "Mail sent OK: To=%(mailto)s Cc=%(mailcc)s "
            'Subject="%(mailsubject)s" Attachs=%(mailattachs)d',
            {
                "mailto": to,
                "mailcc": cc,
                "mailsubject": subject,
                "mailattachs": nattachs,
            },
        )

    def _sent_failed(self, failure, to, cc, subject, nattachs):
        errstr = str(failure.value)
        logger.error(
            "Unable to send mail: To=%(mailto)s Cc=%(mailcc)s "
            'Subject="%(mailsubject)s" Attachs=%(mailattachs)d'
            "- %(mailerr)s",
            {
                "mailto": to,
                "mailcc": cc,
                "mailsubject": subject,
                "mailattachs": nattachs,
                "mailerr": errstr,
            },
        )

    def _sendmail(self, to_addrs, msg):
        from twisted.internet import reactor
<<<<<<< HEAD
        from twisted.mail.smtp import ESMTPSenderFactory

        msg = BytesIO(msg)
        d = defer.Deferred()
        factory = ESMTPSenderFactory(
            self.smtpuser,
            self.smtppass,
            self.mailfrom,
            to_addrs,
            msg,
            d,
            heloFallback=True,
            requireAuthentication=False,
            requireTransportSecurity=self.smtptls,
        )
        factory.noisy = False
=======
        msg = BytesIO(msg)
        d = defer.Deferred()

        factory = self._create_sender_factory(to_addrs, msg, d)
>>>>>>> 9cb757d2

        if self.smtpssl:
            reactor.connectSSL(
                self.smtphost, self.smtpport, factory, ssl.ClientContextFactory()
            )
        else:
            reactor.connectTCP(self.smtphost, self.smtpport, factory)

        return d

    def _create_sender_factory(self, to_addrs, msg, d):
        from twisted.mail.smtp import ESMTPSenderFactory

        factory_keywords = {
            'heloFallback': True,
            'requireAuthentication': False,
            'requireTransportSecurity': self.smtptls
        }

        # Newer versions of twisted require the hostname to use STARTTLS
        if twisted_version >= Version('twisted', 21, 2, 0):
            factory_keywords['hostname'] = self.smtphost

        factory = ESMTPSenderFactory(self.smtpuser, self.smtppass, self.mailfrom, to_addrs, msg, d, **factory_keywords)
        factory.noisy = False
        return factory<|MERGE_RESOLUTION|>--- conflicted
+++ resolved
@@ -168,11 +168,34 @@
 
     def _sendmail(self, to_addrs, msg):
         from twisted.internet import reactor
-<<<<<<< HEAD
-        from twisted.mail.smtp import ESMTPSenderFactory
 
         msg = BytesIO(msg)
         d = defer.Deferred()
+
+        factory = self._create_sender_factory(to_addrs, msg, d)
+
+        if self.smtpssl:
+            reactor.connectSSL(
+                self.smtphost, self.smtpport, factory, ssl.ClientContextFactory()
+            )
+        else:
+            reactor.connectTCP(self.smtphost, self.smtpport, factory)
+
+        return d
+
+    def _create_sender_factory(self, to_addrs, msg, d):
+        from twisted.mail.smtp import ESMTPSenderFactory
+
+        factory_keywords = {
+            "heloFallback": True,
+            "requireAuthentication": False,
+            "requireTransportSecurity": self.smtptls,
+        }
+
+        # Newer versions of twisted require the hostname to use STARTTLS
+        if twisted_version >= Version("twisted", 21, 2, 0):
+            factory_keywords["hostname"] = self.smtphost
+
         factory = ESMTPSenderFactory(
             self.smtpuser,
             self.smtppass,
@@ -180,40 +203,7 @@
             to_addrs,
             msg,
             d,
-            heloFallback=True,
-            requireAuthentication=False,
-            requireTransportSecurity=self.smtptls,
-        )
-        factory.noisy = False
-=======
-        msg = BytesIO(msg)
-        d = defer.Deferred()
-
-        factory = self._create_sender_factory(to_addrs, msg, d)
->>>>>>> 9cb757d2
-
-        if self.smtpssl:
-            reactor.connectSSL(
-                self.smtphost, self.smtpport, factory, ssl.ClientContextFactory()
-            )
-        else:
-            reactor.connectTCP(self.smtphost, self.smtpport, factory)
-
-        return d
-
-    def _create_sender_factory(self, to_addrs, msg, d):
-        from twisted.mail.smtp import ESMTPSenderFactory
-
-        factory_keywords = {
-            'heloFallback': True,
-            'requireAuthentication': False,
-            'requireTransportSecurity': self.smtptls
-        }
-
-        # Newer versions of twisted require the hostname to use STARTTLS
-        if twisted_version >= Version('twisted', 21, 2, 0):
-            factory_keywords['hostname'] = self.smtphost
-
-        factory = ESMTPSenderFactory(self.smtpuser, self.smtppass, self.mailfrom, to_addrs, msg, d, **factory_keywords)
+            **factory_keywords
+        )
         factory.noisy = False
         return factory