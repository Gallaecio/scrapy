[pytest]
usefixtures = chdir
python_files=test_*.py __init__.py
python_classes=
addopts =
    --assert=plain
    --doctest-modules
    --ignore=docs/_ext
    --ignore=docs/conf.py
    --ignore=docs/news.rst
    --ignore=docs/topics/developer-tools.rst
    --ignore=docs/topics/dynamic-content.rst
    --ignore=docs/topics/items.rst
    --ignore=docs/topics/leaks.rst
    --ignore=docs/topics/loaders.rst
    --ignore=docs/topics/selectors.rst
    --ignore=docs/topics/shell.rst
    --ignore=docs/topics/stats.rst
    --ignore=docs/topics/telnetconsole.rst
    --ignore=docs/utils
twisted = 1
flake8-ignore =
    # Files that are only meant to provide top-level imports are expected not
    # to use any of their imports:
    scrapy/core/downloader/handlers/http.py F401
    scrapy/http/__init__.py F401
    # Issues pending a review:
    # extras
    extras/qps-bench-server.py E501
    extras/qpsclient.py E501 E501
    # scrapy/commands
    scrapy/commands/__init__.py E128 E501
    scrapy/commands/check.py E501
    scrapy/commands/crawl.py E501
    scrapy/commands/edit.py E501
    scrapy/commands/fetch.py E401 E501 E128 E731
    scrapy/commands/genspider.py E128 E501 E502
    scrapy/commands/parse.py E128 E501 E731 E226
    scrapy/commands/runspider.py E501
    scrapy/commands/settings.py E128
    scrapy/commands/shell.py E128 E501 E502
    scrapy/commands/startproject.py E127 E501 E128
    scrapy/commands/version.py E501 E128
    # scrapy/contracts
    scrapy/contracts/__init__.py E501 W504
    scrapy/contracts/default.py E128
    # scrapy/core
    scrapy/core/engine.py E501 E128 E127 E306 E502
    scrapy/core/scheduler.py E501
    scrapy/core/scraper.py E501 E306 E128 W504
    scrapy/core/spidermw.py E501 E731 E126 E226
    scrapy/core/downloader/__init__.py E501
    scrapy/core/downloader/contextfactory.py E501 E128 E126
    scrapy/core/downloader/middleware.py E501 E502
    scrapy/core/downloader/tls.py E501 E305 E241
    scrapy/core/downloader/webclient.py E731 E501 E128 E126 E226
    scrapy/core/downloader/handlers/__init__.py E501
    scrapy/core/downloader/handlers/ftp.py E501 E305 E128 E127
    scrapy/core/downloader/handlers/http10.py E501
    scrapy/core/downloader/handlers/http11.py E501
    scrapy/core/downloader/handlers/s3.py E501 E128 E126
    # scrapy/downloadermiddlewares
    scrapy/downloadermiddlewares/ajaxcrawl.py E501 E226
    scrapy/downloadermiddlewares/decompression.py E501
    scrapy/downloadermiddlewares/defaultheaders.py E501
    scrapy/downloadermiddlewares/httpcache.py E501 E126
    scrapy/downloadermiddlewares/httpcompression.py E501 E128
    scrapy/downloadermiddlewares/httpproxy.py E501
    scrapy/downloadermiddlewares/redirect.py E501 W504
    scrapy/downloadermiddlewares/retry.py E501 E126
    scrapy/downloadermiddlewares/robotstxt.py E501
    scrapy/downloadermiddlewares/stats.py E501
    # scrapy/extensions
    scrapy/extensions/closespider.py E501 E128 E123
    scrapy/extensions/corestats.py E501
    scrapy/extensions/feedexport.py E128 E501
    scrapy/extensions/httpcache.py E128 E501 E303
    scrapy/extensions/memdebug.py E501
    scrapy/extensions/spiderstate.py E501
    scrapy/extensions/telnet.py E501 W504
    scrapy/extensions/throttle.py E501
    # scrapy/http
    scrapy/http/common.py E501
    scrapy/http/cookies.py E501
    scrapy/http/request/__init__.py E501
    scrapy/http/request/form.py E501 E123
    scrapy/http/request/json_request.py E501
    scrapy/http/response/__init__.py E501 E128 W293 W291
    scrapy/http/response/text.py E501 W293 E128 E124
    # scrapy/linkextractors
<<<<<<< HEAD
    scrapy/linkextractors/__init__.py E731 E502 E501 E402 W504
=======
    scrapy/linkextractors/__init__.py E731 E501 E402
>>>>>>> 4be2bbfe
    scrapy/linkextractors/lxmlhtml.py E501 E731 E226
    # scrapy/loader
    scrapy/loader/__init__.py E501 E128
    scrapy/loader/processors.py E501
    # scrapy/pipelines
    scrapy/pipelines/files.py E116 E501 E266
    scrapy/pipelines/images.py E265 E501
    scrapy/pipelines/media.py E125 E501 E266
    # scrapy/selector
    scrapy/selector/__init__.py F403
    scrapy/selector/unified.py E501 E111
    # scrapy/settings
    scrapy/settings/__init__.py E501
    scrapy/settings/default_settings.py E501 E114 E116 E226
    scrapy/settings/deprecated.py E501
    # scrapy/spidermiddlewares
    scrapy/spidermiddlewares/httperror.py E501
    scrapy/spidermiddlewares/offsite.py E501
    scrapy/spidermiddlewares/referer.py E501 E129 W503 W504
    scrapy/spidermiddlewares/urllength.py E501
    # scrapy/spiders
    scrapy/spiders/__init__.py E501 E402
    scrapy/spiders/crawl.py E501
    scrapy/spiders/feed.py E501
    scrapy/spiders/sitemap.py E501
    # scrapy/utils
    scrapy/utils/benchserver.py E501
    scrapy/utils/conf.py E402 E501
    scrapy/utils/console.py E306 E305
    scrapy/utils/datatypes.py E501 E226
    scrapy/utils/decorators.py E501
    scrapy/utils/defer.py E501 E128
    scrapy/utils/deprecate.py E128 E501 E127 E502
    scrapy/utils/gz.py E305 E501 W504
    scrapy/utils/http.py F403 E226
    scrapy/utils/httpobj.py E501
    scrapy/utils/iterators.py E501 E701
    scrapy/utils/log.py E128 W503
    scrapy/utils/markup.py F403 W292
    scrapy/utils/misc.py E501 E226
    scrapy/utils/multipart.py F403 W292
    scrapy/utils/project.py E501
    scrapy/utils/python.py E501
    scrapy/utils/reactor.py E226
    scrapy/utils/reqser.py E501
    scrapy/utils/request.py E127 E501
    scrapy/utils/response.py E501 E128
    scrapy/utils/signal.py E501 E128
    scrapy/utils/sitemap.py E501
    scrapy/utils/spider.py E271 E501
    scrapy/utils/ssl.py E501
    scrapy/utils/test.py E501
    scrapy/utils/url.py E501 F403 E128 F405
    # scrapy
    scrapy/__init__.py E402 E501
    scrapy/_monkeypatches.py W293
    scrapy/cmdline.py E501
    scrapy/crawler.py E501
    scrapy/dupefilters.py E501 E202
    scrapy/exceptions.py E501
    scrapy/exporters.py E501 E226
    scrapy/interfaces.py E501
    scrapy/item.py E501 E128
    scrapy/link.py E501
    scrapy/logformatter.py E501 W293
    scrapy/mail.py E402 E128 E501 E502
    scrapy/middleware.py E128 E501
    scrapy/pqueues.py E501
    scrapy/responsetypes.py E128 E501 E305
    scrapy/robotstxt.py E501
    scrapy/shell.py E501
    scrapy/signalmanager.py E501
    scrapy/spiderloader.py E225 F841 E501 E126
    scrapy/squeues.py E128
    scrapy/statscollectors.py E501
    # tests
    tests/__init__.py E402 E501
    tests/mockserver.py E401 E501 E126 E123
    tests/pipelines.py F841 E226
    tests/spiders.py E501 E127
    tests/test_closespider.py E501 E127
    tests/test_command_fetch.py E501
    tests/test_command_parse.py E501 E128 E303 E226
    tests/test_command_shell.py E501 E128
    tests/test_commands.py E128 E501
    tests/test_contracts.py E501 E128 W293
    tests/test_crawl.py E501 E741 E265
    tests/test_crawler.py F841 E306 E501
    tests/test_dependencies.py F841 E501 E305
    tests/test_downloader_handlers.py E124 E127 E128 E225 E265 E501 E701 E126 E226 E123
    tests/test_downloadermiddleware.py E501
    tests/test_downloadermiddleware_ajaxcrawlable.py E501
    tests/test_downloadermiddleware_cookies.py E731 E741 E501 E128 E303 E265 E126
    tests/test_downloadermiddleware_decompression.py E127
    tests/test_downloadermiddleware_defaultheaders.py E501
    tests/test_downloadermiddleware_downloadtimeout.py E501
    tests/test_downloadermiddleware_httpcache.py E501 E305
    tests/test_downloadermiddleware_httpcompression.py E501 E251 E126 E123
    tests/test_downloadermiddleware_httpproxy.py E501 E128
    tests/test_downloadermiddleware_redirect.py E501 E303 E128 E306 E127 E305
    tests/test_downloadermiddleware_retry.py E501 E128 W293 E251 E303 E126
    tests/test_downloadermiddleware_robotstxt.py E501
    tests/test_downloadermiddleware_stats.py E501
    tests/test_dupefilters.py E221 E501 E741 W293 W291 E128 E124
    tests/test_engine.py E401 E501 E128
    tests/test_exporters.py E501 E731 E306 E128 E124
    tests/test_extension_telnet.py F841
    tests/test_feedexport.py E501 F841 E241
    tests/test_http_cookies.py E501
    tests/test_http_headers.py E501
    tests/test_http_request.py E402 E501 E127 E128 W293 E128 E126 E123
    tests/test_http_response.py E501 E301 E128 E265
    tests/test_item.py E701 E128 F841 E306
    tests/test_link.py E501
    tests/test_linkextractors.py E501 E128 E124
    tests/test_loader.py E501 E731 E303 E741 E128 E117 E241
    tests/test_logformatter.py E128 E501 E122
    tests/test_mail.py E128 E501 E305
    tests/test_middleware.py E501 E128
    tests/test_pipeline_crawl.py E131 E501 E128 E126
    tests/test_pipeline_files.py E501 W293 E303 E272 E226
    tests/test_pipeline_images.py F841 E501 E303
    tests/test_pipeline_media.py E501 E741 E731 E128 E306 E502
    tests/test_proxy_connect.py E501 E741
    tests/test_request_cb_kwargs.py E501
    tests/test_responsetypes.py E501 E305
    tests/test_robotstxt_interface.py E501 W291 E501
    tests/test_scheduler.py E501 E126 E123
    tests/test_selector.py E501 E127
    tests/test_spider.py E501
    tests/test_spidermiddleware.py E501 E226
    tests/test_spidermiddleware_httperror.py E128 E501 E127 E121
    tests/test_spidermiddleware_offsite.py E501 E128 E111 W293
    tests/test_spidermiddleware_output_chain.py E501 W293 E226
    tests/test_spidermiddleware_referer.py E501 F841 E125 E201 E124 E501 E241 E121
    tests/test_squeues.py E501 E701 E741
    tests/test_utils_conf.py E501 E303 E128
    tests/test_utils_curl.py E501
    tests/test_utils_datatypes.py E402 E501 E305
    tests/test_utils_defer.py E306 E501 F841 E226
    tests/test_utils_deprecate.py F841 E306 E501
    tests/test_utils_http.py E501 E128 W504
    tests/test_utils_iterators.py E501 E128 E129 E303 E241
    tests/test_utils_log.py E741 E226
    tests/test_utils_python.py E501 E303 E731 E701 E305
    tests/test_utils_reqser.py E501 E128
    tests/test_utils_request.py E501 E128 E305
    tests/test_utils_response.py E501
    tests/test_utils_signal.py E741 F841 E731 E226
    tests/test_utils_sitemap.py E128 E501 E124
    tests/test_utils_spider.py E305
    tests/test_utils_template.py E305
    tests/test_utils_url.py E501 E127 E305 E211 E125 E501 E226 E241 E126 E123
    tests/test_webclient.py E501 E128 E122 E303 E402 E306 E226 E241 E123 E126
    tests/test_cmdline/__init__.py E501
    tests/test_settings/__init__.py E501 E128
    tests/test_spiderloader/__init__.py E128 E501
    tests/test_utils_misc/__init__.py E501<|MERGE_RESOLUTION|>--- conflicted
+++ resolved
@@ -88,11 +88,7 @@
     scrapy/http/response/__init__.py E501 E128 W293 W291
     scrapy/http/response/text.py E501 W293 E128 E124
     # scrapy/linkextractors
-<<<<<<< HEAD
-    scrapy/linkextractors/__init__.py E731 E502 E501 E402 W504
-=======
-    scrapy/linkextractors/__init__.py E731 E501 E402
->>>>>>> 4be2bbfe
+    scrapy/linkextractors/__init__.py E731 E501 E402 W504
     scrapy/linkextractors/lxmlhtml.py E501 E731 E226
     # scrapy/loader
     scrapy/loader/__init__.py E501 E128
